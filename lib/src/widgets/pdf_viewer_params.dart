import 'dart:io';
import 'dart:ui' as ui;

import 'package:flutter/material.dart';
import 'package:flutter/services.dart';

import '../../pdfrx.dart';
import '../utils/fixed_overscroll_physics.dart';

/// Viewer customization parameters.
///
/// Changes to several builder functions such as [layoutPages] does not
/// take effect until the viewer is re-layout-ed. You can relayout the viewer by calling [PdfViewerController.relayout].
@immutable
class PdfViewerParams {
  const PdfViewerParams({
    this.margin = 8.0,
    this.backgroundColor = Colors.grey,
    this.layoutPages,
    this.maxScale = 8.0,
    this.minScale = 0.1,
    this.useAlternativeFitScaleAsMinScale = true,
    this.panAxis = PanAxis.free,
    this.boundaryMargin,
    this.annotationRenderingMode = PdfAnnotationRenderingMode.annotationAndForms,
    this.pageAnchor = PdfPageAnchor.top,
    this.pageAnchorEnd = PdfPageAnchor.bottom,
    this.onePassRenderingScaleThreshold = 200 / 72,
    this.enableTextSelection = false,
    this.matchTextColor,
    this.activeMatchTextColor,
    this.pageDropShadow = const BoxShadow(color: Colors.black54, blurRadius: 4, spreadRadius: 2, offset: Offset(2, 2)),
    this.panEnabled = true,
    this.scaleEnabled = true,
    this.onInteractionEnd,
    this.onInteractionStart,
    this.onInteractionUpdate,
    this.interactionEndFrictionCoefficient = _kDrag,
    this.onDocumentChanged,
    this.calculateInitialPageNumber,
    this.calculateCurrentPageNumber,
    this.onViewerReady,
    this.onViewSizeChanged,
    this.onPageChanged,
    this.getPageRenderingScale,
    this.scrollByMouseWheel = 0.2,
    this.scrollHorizontallyByMouseWheel = false,
    this.enableKeyboardNavigation = true,
    this.scrollByArrowKey = 25.0,
    this.maxImageBytesCachedOnMemory = 100 * 1024 * 1024,
    this.horizontalCacheExtent = 1.0,
    this.verticalCacheExtent = 1.0,
    this.linkHandlerParams,
    this.viewerOverlayBuilder,
    this.pageOverlaysBuilder,
    this.loadingBannerBuilder,
    this.errorBannerBuilder,
    this.linkWidgetBuilder,
    this.pagePaintCallbacks,
    this.pageBackgroundPaintCallbacks,
    this.onTextSelectionChange,
    this.selectableRegionInjector,
    this.perPageSelectableRegionInjector,
    this.onKey,
    this.keyHandlerParams = const PdfViewerKeyHandlerParams(),
    this.forceReload = false,
<<<<<<< HEAD
    this.scrollPhysics,
    this.scrollPhysicsScale,
=======
    this.pageFit = PdfPageFit.none,
>>>>>>> 4b1b07c4
  });

  /// Margin around the page.
  final double margin;

  /// Background color of the viewer.
  final Color backgroundColor;

  /// Function to customize the layout of the pages.
  ///
  /// Changes to this function does not take effect until the viewer is re-layout-ed. You can relayout the viewer by calling [PdfViewerController.relayout].
  ///
  /// The following fragment is an example to layout pages horizontally with margin:
  ///
  /// ```dart
  /// PdfViewerParams(
  ///   layoutPages: (pages, params) {
  ///     final height = pages.fold(
  ///       0.0, (prev, page) => max(prev, page.height)) + params.margin * 2;
  ///     final pageLayouts = <Rect>[];
  ///     double x = params.margin;
  ///     for (final page in pages) {
  ///       pageLayouts.add(
  ///         Rect.fromLTWH(
  ///           x,
  ///           (height - page.height) / 2, // center vertically
  ///           page.width,
  ///           page.height,
  ///         ),
  ///       );
  ///       x += page.width + params.margin;
  ///     }
  ///     return PageLayout(pageLayouts: pageLayouts, documentSize: Size(x, height));
  ///   },
  /// ),
  /// ```
  final PdfPageLayoutFunction? layoutPages;

  /// The maximum allowed scale.
  ///
  /// The default is 8.0.
  final double maxScale;

  /// The minimum allowed scale.
  ///
  /// The default is 0.1.
  ///
  /// Please note that the value is not used if [useAlternativeFitScaleAsMinScale] is true.
  /// See [useAlternativeFitScaleAsMinScale] for the details.
  final double minScale;

  /// If true, the minimum scale is set to the calculated [PdfViewerController.alternativeFitScale].
  ///
  /// If the minimum scale is small value, it makes many pages visible inside the view and it finally
  /// renders many pages at once. It may make the viewer to be slow or even crash due to high memory consumption.
  /// So, it is recommended to set this to false if you want to show PDF documents with many pages.
  final bool useAlternativeFitScaleAsMinScale;

  /// See [InteractiveViewer.panAxis] for details.
  final PanAxis panAxis;

  /// See [InteractiveViewer.boundaryMargin] for details.
  ///
  /// The default is `EdgeInsets.all(double.infinity)`.
  final EdgeInsets? boundaryMargin;

  /// Annotation rendering mode.
  final PdfAnnotationRenderingMode annotationRenderingMode;

  /// Anchor to position the page.
  final PdfPageAnchor pageAnchor;

  /// Anchor to position the page at the end of the page.
  final PdfPageAnchor pageAnchorEnd;

  /// If a page is rendered over the scale threshold, the page is rendered with the threshold scale
  /// and actual resolution image is rendered after some delay (progressive rendering).
  ///
  /// Basically, if the value is larger, the viewer renders each page in one-pass rendering; it is
  /// faster and looks better to the user. However, larger value may consume more memory.
  /// So you may want to set the smaller value to reduce memory consumption.
  ///
  /// The default is 200 / 72, which implies rendering at 200 dpi.
  /// If you want more granular control for each page, use [getPageRenderingScale].
  final double onePassRenderingScaleThreshold;

  /// Enable text selection on pages.
  ///
  /// The default is false.
  /// If it is true, the text selection is enabled by injecting [SelectionArea]
  /// internally.
  ///
  /// Basically, you can enable text selection by setting one (or more) of the following parameters:
  /// - [enableTextSelection] to enable [SelectionArea] on the viewer
  /// - [selectableRegionInjector] to inject your own [SelectableRegion] on the viewer
  /// - [perPageSelectableRegionInjector] to inject your own [SelectableRegion] on each page
  final bool enableTextSelection;

  /// Color for text search match.
  ///
  /// If null, the default color is `Colors.yellow.withOpacity(0.5)`.
  final Color? matchTextColor;

  /// Color for active text search match.
  ///
  /// If null, the default color is `Colors.orange.withOpacity(0.5)`.
  final Color? activeMatchTextColor;

  /// Drop shadow for the page.
  ///
  /// The default is:
  /// ```dart
  /// BoxShadow(
  ///   color: Colors.black54,
  ///   blurRadius: 4,
  ///   spreadRadius: 0,
  ///   offset: Offset(2, 2))
  /// ```
  ///
  /// If you need to remove the shadow, set this to null.
  /// To customize more of the shadow, you can use [pageBackgroundPaintCallbacks] to paint the shadow manually.
  final BoxShadow? pageDropShadow;

  /// See [InteractiveViewer.panEnabled] for details.
  final bool panEnabled;

  /// See [InteractiveViewer.scaleEnabled] for details.
  final bool scaleEnabled;

  /// See [InteractiveViewer.onInteractionEnd] for details.
  final GestureScaleEndCallback? onInteractionEnd;

  /// See [InteractiveViewer.onInteractionStart] for details.
  final GestureScaleStartCallback? onInteractionStart;

  /// See [InteractiveViewer.onInteractionUpdate] for details.
  final GestureScaleUpdateCallback? onInteractionUpdate;

  /// See [InteractiveViewer.interactionEndFrictionCoefficient] for details.
  final double interactionEndFrictionCoefficient;

  // Used as the coefficient of friction in the inertial translation animation.
  // This value was eyeballed to give a feel similar to Google Photos.
  static const double _kDrag = 0.0000135;

  /// Function to notify that the document is loaded/changed.
  ///
  /// The function is called even if the document is null (it means the document is unloaded).
  /// If you want to be notified when the viewer is ready to interact, use [onViewerReady] instead.
  final PdfViewerDocumentChangedCallback? onDocumentChanged;

  /// Function called when the viewer is ready.
  ///
  /// Unlike [PdfViewerDocumentChangedCallback], this function is called after the viewer is ready to interact.
  final PdfViewerReadyCallback? onViewerReady;

  /// Function to be notified when the viewer size is changed.
  ///
  /// Please note that the function might be called during widget build,
  /// so you should not synchronously call functions that may cause rebuild;
  /// instead, you can use [Future.microtask] or [Future.delayed] to schedule the function call after the build.
  ///
  /// The following code illustrates how to keep the center position during device screen rotation:
  ///
  /// ```dart
  /// onViewSizeChanged: (viewSize, oldViewSize, controller) {
  ///   if (oldViewSize != null) {
  ///   // The most important thing here is that the transformation matrix
  ///   // is not changed on the view change.
  ///   final centerPosition =
  ///       controller.value.calcPosition(oldViewSize);
  ///   final newMatrix =
  ///       controller.calcMatrixFor(centerPosition);
  ///   // Don't change the matrix in sync; the callback might be called
  ///   // during widget-tree's build process.
  ///   Future.delayed(
  ///     const Duration(milliseconds: 200),
  ///     () => controller.goTo(newMatrix),
  ///   );
  ///   }
  /// },
  /// ```
  final PdfViewerViewSizeChanged? onViewSizeChanged;

  /// Function to calculate the initial page number.
  ///
  /// It is useful when you want to determine the initial page number based on the document content.
  final PdfViewerCalculateInitialPageNumberFunction? calculateInitialPageNumber;

  /// Function to guess the current page number based on the visible rectangle and page layouts.
  ///
  /// The function is used to override the default behavior to calculate the current page number.
  final PdfViewerCalculateCurrentPageNumberFunction? calculateCurrentPageNumber;

  /// Function called when the current page is changed.
  final PdfPageChangedCallback? onPageChanged;

  /// Function to customize the rendering scale of the page.
  ///
  /// In some cases, if [maxScale]/[onePassRenderingScaleThreshold] is too large,
  /// certain pages may not be rendered correctly due to memory limitation,
  /// or anyway they may take too long to render.
  /// In such cases, you can use this function to customize the rendering scales
  /// for such pages.
  ///
  /// The following fragment is an example of rendering pages always on 300 dpi:
  /// ```dart
  /// PdfViewerParams(
  ///    getPageRenderingScale: (context, page, controller, estimatedScale) {
  ///     return 300 / 72;
  ///   },
  /// ),
  /// ```
  ///
  /// The following fragment is more realistic example to restrict the rendering
  /// resolution to maximum to 6000 pixels:
  /// ```dart
  /// PdfViewerParams(
  ///    getPageRenderingScale: (context, page, controller, estimatedScale) {
  ///     final width = page.width * estimatedScale;
  ///     final height = page.height * estimatedScale;
  ///     if (width > 6000 || height > 6000) {
  ///       return min(6000 / page.width, 6000 / page.height);
  ///     }
  ///     return estimatedScale;
  ///   },
  /// ),
  /// ```
  final PdfViewerGetPageRenderingScale? getPageRenderingScale;

  /// Set the scroll amount ratio by mouse wheel. The default is 0.2.
  ///
  /// Negative value to scroll opposite direction.
  /// null to disable scroll-by-mouse-wheel.
  final double? scrollByMouseWheel;

  /// If true, the scroll direction is horizontal when the mouse wheel is scrolled in primary direction.
  final bool scrollHorizontallyByMouseWheel;

  /// Enable keyboard navigation. The default is true.
  final bool enableKeyboardNavigation;

  /// Amount of pixels to scroll by arrow keys. The default is 25.0.
  final double scrollByArrowKey;

  /// Restrict the total amount of image bytes to be cached on memory. The default is 100 MB.
  ///
  /// The internal cache mechanism tries to limit the actual memory usage under the value but it is not guaranteed.
  final int maxImageBytesCachedOnMemory;

  /// The horizontal cache extent specified in ratio to the viewport width. The default is 1.0.
  final double horizontalCacheExtent;

  /// The vertical cache extent specified in ratio to the viewport height. The default is 1.0.
  final double verticalCacheExtent;

  /// Parameters for the built-in link handler.
  ///
  /// It is mutually exclusive with [linkWidgetBuilder].
  final PdfLinkHandlerParams? linkHandlerParams;

  /// Add overlays to the viewer.
  ///
  /// This function is to generate widgets on PDF viewer's overlay [Stack].
  /// The widgets can be layed out using layout widgets such as [Positioned] and [Align].
  ///
  /// The most typical use case is to add scroll thumbs to the viewer.
  /// The following fragment illustrates how to add vertical and horizontal scroll thumbs:
  ///
  /// ```dart
  /// viewerOverlayBuilder: (context, size, handleLinkTap) => [
  ///   PdfViewerScrollThumb(
  ///       controller: controller,
  ///       orientation: ScrollbarOrientation.right),
  ///   PdfViewerScrollThumb(
  ///       controller: controller,
  ///       orientation: ScrollbarOrientation.bottom),
  /// ],
  /// ```
  ///
  /// For more information, see [PdfViewerScrollThumb].
  ///
  /// ### Note for using [GestureDetector] inside [viewerOverlayBuilder]:
  /// You may want to use [GestureDetector] inside [viewerOverlayBuilder] to handle certain gesture events.
  /// In such cases, your [GestureDetector] eats the gestures and the viewer cannot handle them directly.
  /// So, when you use [GestureDetector] inside [viewerOverlayBuilder], please ensure the following things:
  ///
  /// - [GestureDetector.behavior] should be [HitTestBehavior.translucent]
  /// - [GestureDetector.onTapUp] (or such depending on your situation) should call `handleLinkTap` to handle link tap
  ///
  /// The following fragment illustrates how to handle link tap in [GestureDetector]:
  /// ```dart
  /// viewerOverlayBuilder: (context, size, handleLinkTap) => [
  ///   GestureDetector(
  ///     behavior: HitTestBehavior.translucent,
  ///     onTapUp: (details) => handleLinkTap(details.localPosition),
  ///     // Make the GestureDetector covers all the viewer widget's area
  ///     // but also make the event go through to the viewer.
  ///     child: IgnorePointer(child: SizedBox(width: size.width, height: size.height)),
  ///     ...
  ///   ),
  ///   ...
  /// ]
  /// ```
  ///
  final PdfViewerOverlaysBuilder? viewerOverlayBuilder;

  /// Add overlays to each page.
  ///
  /// This function is used to decorate each page with overlay widgets.
  ///
  /// The return value of the function is a list of widgets to be laid out on the page;
  /// they are actually laid out on the page using [Stack].
  ///
  /// There are many actual overlays on the page; the page overlays are;
  /// - Page image
  /// - Selectable page text
  /// - Links (if [linkWidgetBuilder] is not null; otherwise links are handled by another logic)
  /// - Overlay widgets returned by this function
  ///
  /// The most typical use case is to add page number footer to each page.
  ///
  /// The following fragment illustrates how to add page number footer to each page:
  /// ```dart
  /// pageOverlaysBuilder: (context, pageRect, page) {
  ///   return [
  ///     Align(
  ///       alignment: Alignment.bottomCenter,
  ///       child: Text(
  ///         page.pageNumber.toString(),
  ///         style: const TextStyle(color: Colors.red),
  ///       ),
  ///     ),
  ///   ];
  /// },
  /// ```
  final PdfPageOverlaysBuilder? pageOverlaysBuilder;

  /// Build loading banner.
  ///
  /// Please note that the progress is only reported for [PdfViewer.uri] on non-Web platforms.
  ///
  /// The following fragment illustrates how to build loading banner that shows the download progress:
  ///
  /// ```dart
  /// loadingBannerBuilder: (context, bytesDownloaded, totalBytes) {
  ///   return Center(
  ///     child: CircularProgressIndicator(
  ///       // totalBytes is null if the total bytes is unknown
  ///       value: totalBytes != null ? bytesDownloaded / totalBytes : null,
  ///       backgroundColor: Colors.grey,
  ///     ),
  ///   );
  /// },
  /// ```
  final PdfViewerLoadingBannerBuilder? loadingBannerBuilder;

  /// Build loading error banner.
  final PdfViewerErrorBannerBuilder? errorBannerBuilder;

  /// Build link widget.
  ///
  /// If [linkHandlerParams] is specified, it is ignored.
  ///
  /// Basically, handling links with widgets are not recommended because it is not efficient.
  /// [linkHandlerParams] is the recommended way to handle links.
  final PdfLinkWidgetBuilder? linkWidgetBuilder;

  /// Callback to paint over the rendered page.
  ///
  /// For the detail usage, see [PdfViewerPagePaintCallback].
  final List<PdfViewerPagePaintCallback>? pagePaintCallbacks;

  /// Callback to paint on the background of the rendered page (called before painting the page content).
  ///
  /// It is useful to paint some background such as drop shadow of the page.
  /// For the detail usage, see [PdfViewerPagePaintCallback].
  final List<PdfViewerPagePaintCallback>? pageBackgroundPaintCallbacks;

  /// Function to be notified when the text selection is changed.
  final PdfViewerTextSelectionChangeCallback? onTextSelectionChange;

  /// Function to inject [SelectionArea] or [SelectableRegion] to customize text selection.
  ///
  /// It can be also used to "remove" the text selection feature by returning the child widget as it is.
  /// Furthermore, it can be used to customize the text selection feature by returning a custom widget.
  ///
  /// Basically, you can enable text selection by setting one (or more) of the following parameters:
  /// - [enableTextSelection] to enable [SelectionArea] on the viewer
  /// - [selectableRegionInjector] to inject your own [SelectableRegion] on the viewer
  /// - [perPageSelectableRegionInjector] to inject your own [SelectableRegion] on each page
  ///
  /// You can even enable both of [selectableRegionInjector] and [perPageSelectableRegionInjector] at the same time.
  final PdfSelectableRegionInjector? selectableRegionInjector;

  /// Function to inject [SelectionArea] or [SelectableRegion] to customize text selection on each page.
  ///
  /// It can be also used to "remove" the text selection feature by returning the child widget as it is.
  /// Furthermore, it can be used to customize the text selection feature by returning a custom widget.
  ///
  /// Basically, you can enable text selection by setting one (or more) of the following parameters:
  /// - [enableTextSelection] to enable [SelectionArea] on the viewer
  /// - [selectableRegionInjector] to inject your own [SelectableRegion] on the viewer
  /// - [perPageSelectableRegionInjector] to inject your own [SelectableRegion] on each page
  ///
  /// You can even enable both of [selectableRegionInjector] and [perPageSelectableRegionInjector] at the same time.
  final PdfPerPageSelectableRegionInjector? perPageSelectableRegionInjector;

  /// Function to handle key events.
  ///
  /// See [PdfViewerOnKeyCallback] for the details.
  final PdfViewerOnKeyCallback? onKey;

  /// Parameters to customize key handling.
  final PdfViewerKeyHandlerParams keyHandlerParams;

  /// Force reload the viewer.
  ///
  /// Normally whether to reload the viewer is determined by the changes of the parameters but
  /// if you want to force reload the viewer, set this to true.
  ///
  /// Because changing certain fields like functions on [PdfViewerParams] does not run hot-reload on Flutter,
  /// sometimes it is useful to force reload the viewer by setting this to true.
  final bool forceReload;

<<<<<<< HEAD
  /// Scroll physics for the viewer.
  final ScrollPhysics? scrollPhysics;

  /// Scroll physics for scaling within the viewer.
  final ScrollPhysics? scrollPhysicsScale;


  static ScrollPhysics getScrollPhysics(BuildContext context) {
    if (Platform.isAndroid) {
      return const FixedOverscrollPhysics();
    } else {
      return ScrollConfiguration.of(context).getScrollPhysics(context);
    }
  }
=======
  /// Page fit
  final PdfPageFit pageFit;
>>>>>>> 4b1b07c4

  /// Determine whether the viewer needs to be reloaded or not.
  ///
  bool doChangesRequireReload(PdfViewerParams? other) {
    return other == null ||
        forceReload ||
        other.margin != margin ||
        other.backgroundColor != backgroundColor ||
        other.maxScale != maxScale ||
        other.minScale != minScale ||
        other.useAlternativeFitScaleAsMinScale != useAlternativeFitScaleAsMinScale ||
        other.panAxis != panAxis ||
        other.boundaryMargin != boundaryMargin ||
        other.annotationRenderingMode != annotationRenderingMode ||
        other.pageAnchor != pageAnchor ||
        other.pageAnchorEnd != pageAnchorEnd ||
        other.onePassRenderingScaleThreshold != onePassRenderingScaleThreshold ||
        other.enableTextSelection != enableTextSelection ||
        other.matchTextColor != matchTextColor ||
        other.activeMatchTextColor != activeMatchTextColor ||
        other.pageDropShadow != pageDropShadow ||
        other.panEnabled != panEnabled ||
        other.scaleEnabled != scaleEnabled ||
        other.interactionEndFrictionCoefficient != interactionEndFrictionCoefficient ||
        other.scrollByMouseWheel != scrollByMouseWheel ||
        other.scrollHorizontallyByMouseWheel != scrollHorizontallyByMouseWheel ||
        other.enableKeyboardNavigation != enableKeyboardNavigation ||
        other.scrollByArrowKey != scrollByArrowKey ||
        other.horizontalCacheExtent != horizontalCacheExtent ||
        other.verticalCacheExtent != verticalCacheExtent ||
        other.linkHandlerParams != linkHandlerParams ||
<<<<<<< HEAD
        other.scrollPhysics != scrollPhysics ||
        other.scrollPhysicsScale != scrollPhysicsScale;
=======
        other.pageFit != pageFit;
>>>>>>> 4b1b07c4
  }

  @override
  bool operator ==(covariant PdfViewerParams other) {
    if (identical(this, other)) return true;

    return other.margin == margin &&
        other.backgroundColor == backgroundColor &&
        other.maxScale == maxScale &&
        other.minScale == minScale &&
        other.useAlternativeFitScaleAsMinScale == useAlternativeFitScaleAsMinScale &&
        other.panAxis == panAxis &&
        other.boundaryMargin == boundaryMargin &&
        other.annotationRenderingMode == annotationRenderingMode &&
        other.pageAnchor == pageAnchor &&
        other.pageAnchorEnd == pageAnchorEnd &&
        other.onePassRenderingScaleThreshold == onePassRenderingScaleThreshold &&
        other.enableTextSelection == enableTextSelection &&
        other.matchTextColor == matchTextColor &&
        other.activeMatchTextColor == activeMatchTextColor &&
        other.pageDropShadow == pageDropShadow &&
        other.panEnabled == panEnabled &&
        other.scaleEnabled == scaleEnabled &&
        other.onInteractionEnd == onInteractionEnd &&
        other.onInteractionStart == onInteractionStart &&
        other.onInteractionUpdate == onInteractionUpdate &&
        other.interactionEndFrictionCoefficient == interactionEndFrictionCoefficient &&
        other.onDocumentChanged == onDocumentChanged &&
        other.calculateInitialPageNumber == calculateInitialPageNumber &&
        other.calculateCurrentPageNumber == calculateCurrentPageNumber &&
        other.onViewerReady == onViewerReady &&
        other.onViewSizeChanged == onViewSizeChanged &&
        other.onPageChanged == onPageChanged &&
        other.getPageRenderingScale == getPageRenderingScale &&
        other.scrollByMouseWheel == scrollByMouseWheel &&
        other.scrollHorizontallyByMouseWheel == scrollHorizontallyByMouseWheel &&
        other.enableKeyboardNavigation == enableKeyboardNavigation &&
        other.scrollByArrowKey == scrollByArrowKey &&
        other.horizontalCacheExtent == horizontalCacheExtent &&
        other.verticalCacheExtent == verticalCacheExtent &&
        other.linkHandlerParams == linkHandlerParams &&
        other.viewerOverlayBuilder == viewerOverlayBuilder &&
        other.pageOverlaysBuilder == pageOverlaysBuilder &&
        other.loadingBannerBuilder == loadingBannerBuilder &&
        other.errorBannerBuilder == errorBannerBuilder &&
        other.linkWidgetBuilder == linkWidgetBuilder &&
        other.pagePaintCallbacks == pagePaintCallbacks &&
        other.pageBackgroundPaintCallbacks == pageBackgroundPaintCallbacks &&
        other.onTextSelectionChange == onTextSelectionChange &&
        other.selectableRegionInjector == selectableRegionInjector &&
        other.perPageSelectableRegionInjector == perPageSelectableRegionInjector &&
        other.onKey == onKey &&
        other.keyHandlerParams == keyHandlerParams &&
        other.forceReload == forceReload &&
<<<<<<< HEAD
        other.scrollPhysics == scrollPhysics &&
        other.scrollPhysicsScale == scrollPhysicsScale;
=======
        other.pageFit == pageFit;
>>>>>>> 4b1b07c4
  }

  @override
  int get hashCode {
    return margin.hashCode ^
        backgroundColor.hashCode ^
        maxScale.hashCode ^
        minScale.hashCode ^
        useAlternativeFitScaleAsMinScale.hashCode ^
        panAxis.hashCode ^
        boundaryMargin.hashCode ^
        annotationRenderingMode.hashCode ^
        pageAnchor.hashCode ^
        pageAnchorEnd.hashCode ^
        onePassRenderingScaleThreshold.hashCode ^
        enableTextSelection.hashCode ^
        matchTextColor.hashCode ^
        activeMatchTextColor.hashCode ^
        pageDropShadow.hashCode ^
        panEnabled.hashCode ^
        scaleEnabled.hashCode ^
        onInteractionEnd.hashCode ^
        onInteractionStart.hashCode ^
        onInteractionUpdate.hashCode ^
        interactionEndFrictionCoefficient.hashCode ^
        onDocumentChanged.hashCode ^
        calculateInitialPageNumber.hashCode ^
        calculateCurrentPageNumber.hashCode ^
        onViewerReady.hashCode ^
        onViewSizeChanged.hashCode ^
        onPageChanged.hashCode ^
        getPageRenderingScale.hashCode ^
        scrollByMouseWheel.hashCode ^
        scrollHorizontallyByMouseWheel.hashCode ^
        enableKeyboardNavigation.hashCode ^
        scrollByArrowKey.hashCode ^
        horizontalCacheExtent.hashCode ^
        verticalCacheExtent.hashCode ^
        linkHandlerParams.hashCode ^
        viewerOverlayBuilder.hashCode ^
        pageOverlaysBuilder.hashCode ^
        loadingBannerBuilder.hashCode ^
        errorBannerBuilder.hashCode ^
        linkWidgetBuilder.hashCode ^
        pagePaintCallbacks.hashCode ^
        pageBackgroundPaintCallbacks.hashCode ^
        onTextSelectionChange.hashCode ^
        selectableRegionInjector.hashCode ^
        perPageSelectableRegionInjector.hashCode ^
        onKey.hashCode ^
        keyHandlerParams.hashCode ^
        forceReload.hashCode ^
<<<<<<< HEAD
        scrollPhysics.hashCode ^
        scrollPhysicsScale.hashCode;
=======
        pageFit.hashCode;
>>>>>>> 4b1b07c4
  }
}

/// Function to notify that the document is loaded/changed.
typedef PdfViewerDocumentChangedCallback = void Function(PdfDocument? document);

/// Function to calculate the initial page number.
///
/// If the function returns null, the viewer will show the page of [PdfViewer.initialPageNumber].
typedef PdfViewerCalculateInitialPageNumberFunction =
    int? Function(PdfDocument document, PdfViewerController controller);

/// Function to guess the current page number based on the visible rectangle and page layouts.
typedef PdfViewerCalculateCurrentPageNumberFunction =
    int? Function(Rect visibleRect, List<Rect> pageRects, PdfViewerController controller);

/// Function called when the viewer is ready.
///
typedef PdfViewerReadyCallback = void Function(PdfDocument document, PdfViewerController controller);

/// Function to be called when the viewer view size is changed.
///
/// [viewSize] is the new view size.
/// [oldViewSize] is the previous view size.
typedef PdfViewerViewSizeChanged = void Function(Size viewSize, Size? oldViewSize, PdfViewerController controller);

/// Function called when the current page is changed.
typedef PdfPageChangedCallback = void Function(int? pageNumber);

/// Function to customize the rendering scale of the page.
///
/// - [context] is normally used to call [MediaQuery.of] to get the device pixel ratio
/// - [page] can be used to determine the page dimensions
/// - [controller] can be used to get the current zoom by [PdfViewerController.currentZoom]
/// - [estimatedScale] is the precalculated scale for the page
typedef PdfViewerGetPageRenderingScale =
    double? Function(BuildContext context, PdfPage page, PdfViewerController controller, double estimatedScale);

/// Function to customize the layout of the pages.
///
/// - [pages] is the list of pages.
///   This is just a copy of the first loaded page of the document.
/// - [params] is the viewer parameters.
<<<<<<< HEAD
typedef PdfPageLayoutFunction = PdfPageLayout Function(List<PdfPage> pages, PdfViewerParams params);
=======
typedef PdfPageLayoutFunction =
    PdfPageLayout Function(
      List<PdfPage> pages,
      PdfViewerParams params,
      List<double> pageFitWidths,
      List<double> pageFitHeights,
    );
>>>>>>> 4b1b07c4

/// Function to build viewer overlays.
///
/// [size] is the size of the viewer widget.
/// [handleLinkTap] is a function to handle link tap. For more details, see [PdfViewerParams.viewerOverlayBuilder].
typedef PdfViewerOverlaysBuilder =
    List<Widget> Function(BuildContext context, Size size, PdfViewerHandleLinkTap handleLinkTap);

/// Function to handle link tap.
///
/// The function returns true if it processes the link on the specified position; otherwise, returns false.
/// [position] is the position of the tap in the viewer;
/// typically it is [GestureDetector.onTapUp]'s [TapUpDetails.localPosition].
typedef PdfViewerHandleLinkTap = bool Function(Offset position);

/// Function to build page overlays.
///
/// [pageRect] is the rectangle of the page in the viewer.
/// [page] is the page.
typedef PdfPageOverlaysBuilder = List<Widget> Function(BuildContext context, Rect pageRect, PdfPage page);

/// Function to build loading banner.
///
/// [bytesDownloaded] is the number of bytes downloaded so far.
/// [totalBytes] is the total number of bytes to be downloaded if available.
typedef PdfViewerLoadingBannerBuilder = Widget Function(BuildContext context, int bytesDownloaded, int? totalBytes);

/// Function to build loading error banner.
typedef PdfViewerErrorBannerBuilder =
    Widget Function(BuildContext context, Object error, StackTrace? stackTrace, PdfDocumentRef documentRef);

/// Function to build link widget for [PdfLink].
///
/// [size] is the size of the link.
typedef PdfLinkWidgetBuilder = Widget? Function(BuildContext context, PdfLink link, Size size);

/// Function to inject [SelectionArea] or [SelectableRegion] to customize text selection.
typedef PdfSelectableRegionInjector = Widget Function(BuildContext context, Widget child);

/// Function to inject [SelectionArea] or [SelectableRegion] to customize text selection on each page.
///
/// [pageRect] is the rectangle of the page in the viewer.
typedef PdfPerPageSelectableRegionInjector =
    Widget Function(BuildContext context, Widget child, PdfPage page, Rect pageRect);

/// Function to paint things on page.
///
/// [canvas] is the canvas to paint on.
/// [pageRect] is the rectangle of the page in the viewer.
/// [page] is the page.
///
/// If you have some [PdfRect] that describes something on the page,
/// you can use [PdfRect.toRect] to convert it to [Rect] and draw the rect on the canvas:
///
/// ```dart
/// PdfRect pdfRect = ...;
/// canvas.drawRect(
///   pdfRect.toRectInPageRect(page: page, pageRect: pageRect),
///   Paint()..color = Colors.red);
/// ```
typedef PdfViewerPagePaintCallback = void Function(ui.Canvas canvas, Rect pageRect, PdfPage page);

/// Function to be notified when the text selection is changed.
///
/// [selections] contains the selected text ranges on each page.
typedef PdfViewerTextSelectionChangeCallback = void Function(List<PdfTextRanges> selections);

/// When [PdfViewerController.goToPage] is called, the page is aligned to the specified anchor.
///
/// If the viewer area is smaller than the page, only some part of the page is shown in the viewer.
/// And the anchor determines which part of the page should be shown in the viewer when [PdfViewerController.goToPage]
/// is called.
///
/// If you prefer to show the top of the page, [top] will do that.
///
/// If you prefer to show whole the page even if the page will be zoomed down to fit into the viewer,
/// [all] will do that.
///
/// Basically, [top], [left], [right], [bottom] anchors are used to make page edge line of that side visible inside
/// the view area.
///
/// [topLeft], [topCenter], [topRight], [centerLeft], [center], [centerRight], [bottomLeft], [bottomCenter],
/// and [bottomRight] are used to make the "point" visible inside the view area.
///
enum PdfPageAnchor {
  top,
  left,
  right,
  bottom,
  topLeft,
  topCenter,
  topRight,
  centerLeft,
  center,
  centerRight,
  bottomLeft,
  bottomCenter,
  bottomRight,
  all,
}

<<<<<<< HEAD
=======
enum PdfPageFit {
  /// Ensure all pages can fully fit in the view
  fit,

  /// Ensure that a page will fill the view
  fill,

  /// Let the viewer decide the best fit
  auto,

  /// No fit: minScale will be used
  none,
}
>>>>>>> 4b1b07c4

/// Parameters to customize link handling/appearance.
class PdfLinkHandlerParams {
  const PdfLinkHandlerParams({required this.onLinkTap, this.linkColor, this.customPainter});

  /// Function to be called when the link is tapped.
  ///
  /// The functions should return true if it processes the link; otherwise, it should return false.
  final void Function(PdfLink link) onLinkTap;

  /// Color for the link. If null, the default color is `Colors.blue.withOpacity(0.2)`.
  ///
  /// To fully customize the link appearance, use [customPainter].
  final Color? linkColor;

  /// Custom link painter for the page.
  ///
  /// The custom painter completely overrides the default link painter.
  /// The following fragment is an example to draw a red rectangle on the link area:
  ///
  /// ```dart
  /// customPainter: (canvas, pageRect, page, links) {
  ///   final paint = Paint()
  ///     ..color = Colors.red.withOpacity(0.2)
  ///     ..style = PaintingStyle.fill;
  ///   for (final link in links) {
  ///     final rect = link.rect.toRectInPageRect(page: page, pageRect: pageRect);
  ///     canvas.drawRect(rect, paint);
  ///   }
  /// }
  /// ```
  final PdfLinkCustomPagePainter? customPainter;

  @override
  bool operator ==(covariant PdfLinkHandlerParams other) {
    if (identical(this, other)) return true;

    return other.onLinkTap == onLinkTap && other.linkColor == linkColor && other.customPainter == customPainter;
  }

  @override
  int get hashCode {
    return onLinkTap.hashCode ^ linkColor.hashCode ^ customPainter.hashCode;
  }
}

/// Custom painter for the page links.
typedef PdfLinkCustomPagePainter = void Function(ui.Canvas canvas, Rect pageRect, PdfPage page, List<PdfLink> links);

/// Function to handle key events.
///
/// The function can return one of the following values:
/// Returned value | Description
/// -------------- | -----------
/// true           | The key event is not handled by any other handlers.
/// false          | The key event is ignored and propagated to other handlers.
/// null           | The key event is handled by the default handler which handles several key events such as arrow keys and page up/down keys. The other keys are just ignored and propagated to other handlers.
///
/// [params] is the key handler parameters.
/// [key] is the key event.
/// [isRealKeyPress] is true if the key event is the actual key press event. It is false if the key event is generated
/// by key repeat feature.
typedef PdfViewerOnKeyCallback =
    bool? Function(PdfViewerKeyHandlerParams params, LogicalKeyboardKey key, bool isRealKeyPress);

/// Parameters for the built-in key handler.
///
/// [initialDelay] is the initial delay before the key repeat starts.
/// [repeatInterval] is the interval between key repeats.
///
/// For [autofocus], [canRequestFocus], [focusNode], and [parentNode],
/// please refer to the documentation of [Focus] widget.
class PdfViewerKeyHandlerParams {
  const PdfViewerKeyHandlerParams({
    this.initialDelay = const Duration(milliseconds: 500),
    this.repeatInterval = const Duration(milliseconds: 100),
    this.autofocus = false,
    this.canRequestFocus = true,
    this.focusNode,
    this.parentNode,
  });

  final Duration initialDelay;
  final Duration repeatInterval;
  final bool autofocus;
  final bool canRequestFocus;
  final FocusNode? focusNode;
  final FocusNode? parentNode;

  @override
  bool operator ==(covariant PdfViewerKeyHandlerParams other) {
    if (identical(this, other)) return true;

    return other.initialDelay == initialDelay &&
        other.repeatInterval == repeatInterval &&
        other.autofocus == autofocus &&
        other.canRequestFocus == canRequestFocus &&
        other.focusNode == focusNode &&
        other.parentNode == parentNode;
  }

  @override
  int get hashCode =>
      initialDelay.hashCode ^
      repeatInterval.hashCode ^
      autofocus.hashCode ^
      canRequestFocus.hashCode ^
      focusNode.hashCode ^
      parentNode.hashCode;
}<|MERGE_RESOLUTION|>--- conflicted
+++ resolved
@@ -64,12 +64,9 @@
     this.onKey,
     this.keyHandlerParams = const PdfViewerKeyHandlerParams(),
     this.forceReload = false,
-<<<<<<< HEAD
     this.scrollPhysics,
     this.scrollPhysicsScale,
-=======
     this.pageFit = PdfPageFit.none,
->>>>>>> 4b1b07c4
   });
 
   /// Margin around the page.
@@ -495,13 +492,14 @@
   /// sometimes it is useful to force reload the viewer by setting this to true.
   final bool forceReload;
 
-<<<<<<< HEAD
   /// Scroll physics for the viewer.
   final ScrollPhysics? scrollPhysics;
 
   /// Scroll physics for scaling within the viewer.
   final ScrollPhysics? scrollPhysicsScale;
 
+  /// Page fit
+  final PdfPageFit pageFit;
 
   static ScrollPhysics getScrollPhysics(BuildContext context) {
     if (Platform.isAndroid) {
@@ -510,10 +508,6 @@
       return ScrollConfiguration.of(context).getScrollPhysics(context);
     }
   }
-=======
-  /// Page fit
-  final PdfPageFit pageFit;
->>>>>>> 4b1b07c4
 
   /// Determine whether the viewer needs to be reloaded or not.
   ///
@@ -545,12 +539,9 @@
         other.horizontalCacheExtent != horizontalCacheExtent ||
         other.verticalCacheExtent != verticalCacheExtent ||
         other.linkHandlerParams != linkHandlerParams ||
-<<<<<<< HEAD
         other.scrollPhysics != scrollPhysics ||
-        other.scrollPhysicsScale != scrollPhysicsScale;
-=======
+        other.scrollPhysicsScale != scrollPhysicsScale ||
         other.pageFit != pageFit;
->>>>>>> 4b1b07c4
   }
 
   @override
@@ -605,12 +596,9 @@
         other.onKey == onKey &&
         other.keyHandlerParams == keyHandlerParams &&
         other.forceReload == forceReload &&
-<<<<<<< HEAD
         other.scrollPhysics == scrollPhysics &&
-        other.scrollPhysicsScale == scrollPhysicsScale;
-=======
+        other.scrollPhysicsScale == scrollPhysicsScale &&
         other.pageFit == pageFit;
->>>>>>> 4b1b07c4
   }
 
   @override
@@ -663,12 +651,9 @@
         onKey.hashCode ^
         keyHandlerParams.hashCode ^
         forceReload.hashCode ^
-<<<<<<< HEAD
         scrollPhysics.hashCode ^
-        scrollPhysicsScale.hashCode;
-=======
+        scrollPhysicsScale.hashCode ^
         pageFit.hashCode;
->>>>>>> 4b1b07c4
   }
 }
 
@@ -712,9 +697,6 @@
 /// - [pages] is the list of pages.
 ///   This is just a copy of the first loaded page of the document.
 /// - [params] is the viewer parameters.
-<<<<<<< HEAD
-typedef PdfPageLayoutFunction = PdfPageLayout Function(List<PdfPage> pages, PdfViewerParams params);
-=======
 typedef PdfPageLayoutFunction =
     PdfPageLayout Function(
       List<PdfPage> pages,
@@ -722,7 +704,6 @@
       List<double> pageFitWidths,
       List<double> pageFitHeights,
     );
->>>>>>> 4b1b07c4
 
 /// Function to build viewer overlays.
 ///
@@ -824,8 +805,6 @@
   all,
 }
 
-<<<<<<< HEAD
-=======
 enum PdfPageFit {
   /// Ensure all pages can fully fit in the view
   fit,
@@ -839,7 +818,6 @@
   /// No fit: minScale will be used
   none,
 }
->>>>>>> 4b1b07c4
 
 /// Parameters to customize link handling/appearance.
 class PdfLinkHandlerParams {
