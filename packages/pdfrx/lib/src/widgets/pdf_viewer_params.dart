import 'dart:ui' as ui;

import 'package:flutter/foundation.dart';
import 'package:flutter/material.dart';
import 'package:flutter/services.dart';

import '../../pdfrx.dart';
import '../utils/platform.dart';

/// Viewer customization parameters.
///
/// Changes to several functions such as [layoutPages] does not
/// take effect until the viewer is re-layout-ed. You can relayout the viewer by calling [PdfViewerController.invalidate].
@immutable
class PdfViewerParams {
  const PdfViewerParams({
    this.margin = 8.0,
    this.backgroundColor = Colors.grey,
    this.layoutPages,
    this.normalizeMatrix,
    this.maxScale = 8.0,
    this.minScale = 0.1,
    this.useAlternativeFitScaleAsMinScale = true,
    this.panAxis = PanAxis.free,
    this.boundaryMargin,
    this.annotationRenderingMode = PdfAnnotationRenderingMode.annotationAndForms,
    this.limitRenderingCache = true,
    this.pageAnchor = PdfPageAnchor.top,
    this.pageAnchorEnd = PdfPageAnchor.bottom,
    this.onePassRenderingScaleThreshold = 200 / 72,
    this.onePassRenderingSizeThreshold = 2000,
    this.textSelectionParams,
    this.matchTextColor,
    this.activeMatchTextColor,
    this.pageDropShadow = const BoxShadow(color: Colors.black54, blurRadius: 4, spreadRadius: 2, offset: Offset(2, 2)),
    this.panEnabled = true,
    this.scaleEnabled = true,
    this.onInteractionEnd,
    this.onInteractionStart,
    this.onInteractionUpdate,
    this.interactionEndFrictionCoefficient = _kDrag,
    this.onSecondaryTapUp,
    this.onLongPressStart,
    this.onDocumentChanged,
    this.calculateInitialPageNumber,
    this.calculateInitialZoom,
    this.calculateCurrentPageNumber,
    this.onViewerReady,
    this.onViewSizeChanged,
    this.onPageChanged,
    this.getPageRenderingScale,
    this.scrollByMouseWheel = 0.2,
    this.scrollHorizontallyByMouseWheel = false,
    this.enableKeyboardNavigation = true,
    this.scrollByArrowKey = 25.0,
    this.maxImageBytesCachedOnMemory = 100 * 1024 * 1024,
    this.horizontalCacheExtent = 1.0,
    this.verticalCacheExtent = 1.0,
    this.linkHandlerParams,
    this.viewerOverlayBuilder,
    this.pageOverlaysBuilder,
    this.loadingBannerBuilder,
    this.errorBannerBuilder,
    this.linkWidgetBuilder,
    this.pagePaintCallbacks,
    this.pageBackgroundPaintCallbacks,
    this.onGeneralTap,
    this.buildContextMenu,
    this.customizeContextMenuItems,
    this.onKey,
    this.keyHandlerParams = const PdfViewerKeyHandlerParams(),
    this.behaviorControlParams = const PdfViewerBehaviorControlParams(),
    this.l10nDelegate,
    this.forceReload = false,
    this.scrollPhysics,
    this.scrollPhysicsScale,
  });

  /// Margin around the page.
  final double margin;

  /// Background color of the viewer.
  final Color backgroundColor;

  /// Function to customize the layout of the pages.
  ///
  /// Changes to this function does not take effect until the viewer is re-layout-ed. You can relayout the viewer by calling [PdfViewerController.invalidate].
  ///
  /// The following fragment is an example to layout pages horizontally with margin:
  ///
  /// ```dart
  /// PdfViewerParams(
  ///   layoutPages: (pages, params) {
  ///     final height = pages.fold(
  ///       0.0, (prev, page) => max(prev, page.height)) + params.margin * 2;
  ///     final pageLayouts = <Rect>[];
  ///     double x = params.margin;
  ///     for (final page in pages) {
  ///       pageLayouts.add(
  ///         Rect.fromLTWH(
  ///           x,
  ///           (height - page.height) / 2, // center vertically
  ///           page.width,
  ///           page.height,
  ///         ),
  ///       );
  ///       x += page.width + params.margin;
  ///     }
  ///     return PageLayout(pageLayouts: pageLayouts, documentSize: Size(x, height));
  ///   },
  /// ),
  /// ```
  final PdfPageLayoutFunction? layoutPages;

  /// Function to normalize the matrix.
  ///
  /// The function is called when the matrix is changed and normally used to restrict the matrix to certain range.
  ///
  /// If [scrollPhysics] is non-null, this function is ignored.
  ///
  /// The following fragment is an example to restrict the matrix to the document size, which is almost identical to
  /// the default behavior:
  ///
  /// ```dart
  /// PdfViewerParams(
  ///  normalizeMatrix: (matrix, viewSize, layout, controller) {
  ///     // If the controller is not ready, just return the input matrix.
  ///     if (controller == null || !controller.isReady) return matrix;
  ///     final position = newValue.calcPosition(viewSize);
  ///     final newZoom = controller.params.boundaryMargin != null
  ///       ? newValue.zoom
  ///       : max(newValue.zoom, controller.minScale);
  ///     final hw = viewSize.width / 2 / newZoom;
  ///     final hh = viewSize.height / 2 / newZoom;
  ///     final x = position.dx.range(hw, layout.documentSize.width - hw);
  ///     final y = position.dy.range(hh, layout.documentSize.height - hh);
  ///     return controller.calcMatrixFor(Offset(x, y), zoom: newZoom, viewSize: viewSize);
  ///   },
  /// ),
  /// ```
  final PdfMatrixNormalizeFunction? normalizeMatrix;

  /// The maximum allowed scale.
  ///
  /// The default is 8.0.
  final double maxScale;

  /// The minimum allowed scale.
  ///
  /// The default is 0.1.
  ///
  /// Please note that the value is not used if [useAlternativeFitScaleAsMinScale] is true.
  /// See [useAlternativeFitScaleAsMinScale] for the details.
  final double minScale;

  /// If true, the minimum scale is set to the calculated [PdfViewerController.alternativeFitScale].
  ///
  /// If the minimum scale is small value, it makes many pages visible inside the view and it finally
  /// renders many pages at once. It may make the viewer to be slow or even crash due to high memory consumption.
  /// So, it is recommended to set this to false if you want to show PDF documents with many pages.
  final bool useAlternativeFitScaleAsMinScale;

  /// See [InteractiveViewer.panAxis] for details.
  final PanAxis panAxis;

  /// See [InteractiveViewer.boundaryMargin] for details.
  ///
  /// The default is `EdgeInsets.zero`.
  final EdgeInsets? boundaryMargin;

  /// Annotation rendering mode.
  final PdfAnnotationRenderingMode annotationRenderingMode;

  /// If true, the viewer limits the rendering cache to reduce memory consumption.
  ///
  /// For PDFium, it internally enables `FPDF_RENDER_LIMITEDIMAGECACHE` flag on rendering
  /// to reduce the memory consumption by image caching.
  final bool limitRenderingCache;

  /// Anchor to position the page.
  final PdfPageAnchor pageAnchor;

  /// Anchor to position the page at the end of the page.
  final PdfPageAnchor pageAnchorEnd;

  /// If a page is rendered over the scale threshold, the page is rendered with the threshold scale
  /// and actual resolution image is rendered after some delay (progressive rendering).
  ///
  /// Basically, if the value is larger, the viewer renders each page in one-pass rendering; it is
  /// faster and looks better to the user. However, larger value may consume more memory.
  /// So you may want to set the smaller value to reduce memory consumption.
  ///
  /// The default is 200 / 72, which implies rendering at 200 dpi.
  /// If you want more granular control for each page, use [getPageRenderingScale].
  final double onePassRenderingScaleThreshold;

  /// If a page is too large, the page is rendered with the size which fits within the threshold size (in pixels).
  ///
  /// The default is 2000, which implies the maximum size of the page is 2000 pixels in width or height.
  final double onePassRenderingSizeThreshold;

  /// Parameters for text selection.
  final PdfTextSelectionParams? textSelectionParams;

  /// Color for text search match.
  ///
  /// If null, the default color is `Colors.yellow.withValue(alpha: 0.5)`.
  final Color? matchTextColor;

  /// Color for active text search match.
  ///
  /// If null, the default color is `Colors.orange.withValue(alpha: 0.5)`.
  final Color? activeMatchTextColor;

  /// Drop shadow for the page.
  ///
  /// The default is:
  /// ```dart
  /// BoxShadow(
  ///   color: Colors.black54,
  ///   blurRadius: 4,
  ///   spreadRadius: 0,
  ///   offset: Offset(2, 2))
  /// ```
  ///
  /// If you need to remove the shadow, set this to null.
  /// To customize more of the shadow, you can use [pageBackgroundPaintCallbacks] to paint the shadow manually.
  final BoxShadow? pageDropShadow;

  /// See [InteractiveViewer.panEnabled] for details.
  final bool panEnabled;

  /// See [InteractiveViewer.scaleEnabled] for details.
  final bool scaleEnabled;

  /// See [InteractiveViewer.onInteractionEnd] for details.
  final GestureScaleEndCallback? onInteractionEnd;

  /// See [InteractiveViewer.onInteractionStart] for details.
  final GestureScaleStartCallback? onInteractionStart;

  /// See [InteractiveViewer.onInteractionUpdate] for details.
  final GestureScaleUpdateCallback? onInteractionUpdate;

  /// See [InteractiveViewer.interactionEndFrictionCoefficient] for details.
  final double interactionEndFrictionCoefficient;

  /// Function to call when the text is secondary tapped (right-click).
  ///
  /// By default, secondary tap on non-text area to open text context menu.
  final void Function(TapUpDetails details)? onSecondaryTapUp;

  /// Function to call when the text is long pressed.
  ///
  /// By default, long press on non-text area to open text context menu.
  final void Function(LongPressStartDetails details)? onLongPressStart;

  // Used as the coefficient of friction in the inertial translation animation.
  // This value was eyeballed to give a feel similar to Google Photos.
  static const double _kDrag = 0.0000135;

  /// Function to notify that the document is loaded/changed.
  ///
  /// The function is called even if the document is null (it means the document is unloaded).
  /// If you want to be notified when the viewer is ready to interact, use [onViewerReady] instead.
  final PdfViewerDocumentChangedCallback? onDocumentChanged;

  /// Function called when the viewer is ready.
  ///
  /// Unlike [PdfViewerDocumentChangedCallback], this function is called after the viewer is ready to interact.
  final PdfViewerReadyCallback? onViewerReady;

  /// Function to be notified when the viewer size is changed.
  ///
  /// Please note that the function might be called during widget build,
  /// so you should not synchronously call functions that may cause rebuild;
  /// instead, you can use [Future.microtask] or [Future.delayed] to schedule the function call after the build.
  ///
  /// The following code illustrates how to keep the center position during device screen rotation:
  ///
  /// ```dart
  /// onViewSizeChanged: (viewSize, oldViewSize, controller) {
  ///   if (oldViewSize != null) {
  ///   // The most important thing here is that the transformation matrix
  ///   // is not changed on the view change.
  ///   final centerPosition =
  ///       controller.value.calcPosition(oldViewSize);
  ///   final newMatrix =
  ///       controller.calcMatrixFor(centerPosition);
  ///   // Don't change the matrix in sync; the callback might be called
  ///   // during widget-tree's build process.
  ///   Future.delayed(
  ///     const Duration(milliseconds: 200),
  ///     () => controller.goTo(newMatrix),
  ///   );
  ///   }
  /// },
  /// ```
  final PdfViewerViewSizeChanged? onViewSizeChanged;

  /// Function to calculate the initial page number.
  ///
  /// It is useful when you want to determine the initial page number based on the document content.
  final PdfViewerCalculateInitialPageNumberFunction? calculateInitialPageNumber;

  /// Function to calculate the initial zoom level.
  final PdfViewerCalculateZoomFunction? calculateInitialZoom;

  /// Function to guess the current page number based on the visible rectangle and page layouts.
  ///
  /// The function is used to override the default behavior to calculate the current page number.
  final PdfViewerCalculateCurrentPageNumberFunction? calculateCurrentPageNumber;

  /// Function called when the current page is changed.
  final PdfPageChangedCallback? onPageChanged;

  /// Function to customize the rendering scale of the page.
  ///
  /// In some cases, if [maxScale]/[onePassRenderingScaleThreshold] is too large,
  /// certain pages may not be rendered correctly due to memory limitation,
  /// or anyway they may take too long to render.
  /// In such cases, you can use this function to customize the rendering scales
  /// for such pages.
  ///
  /// The following fragment is an example of rendering pages always on 300 dpi:
  /// ```dart
  /// PdfViewerParams(
  ///    getPageRenderingScale: (context, page, controller, estimatedScale) {
  ///     return 300 / 72;
  ///   },
  /// ),
  /// ```
  ///
  /// The following fragment is more realistic example to restrict the rendering
  /// resolution to maximum to 6000 pixels:
  /// ```dart
  /// PdfViewerParams(
  ///    getPageRenderingScale: (context, page, controller, estimatedScale) {
  ///     final width = page.width * estimatedScale;
  ///     final height = page.height * estimatedScale;
  ///     if (width > 6000 || height > 6000) {
  ///       return min(6000 / page.width, 6000 / page.height);
  ///     }
  ///     return estimatedScale;
  ///   },
  /// ),
  /// ```
  final PdfViewerGetPageRenderingScale? getPageRenderingScale;

  /// Set the scroll amount ratio by mouse wheel. The default is 0.2.
  ///
  /// Negative value to scroll opposite direction.
  /// null to disable scroll-by-mouse-wheel.
  final double? scrollByMouseWheel;

  /// If true, the scroll direction is horizontal when the mouse wheel is scrolled in primary direction.
  final bool scrollHorizontallyByMouseWheel;

  /// Enable keyboard navigation. The default is true.
  final bool enableKeyboardNavigation;

  /// Amount of pixels to scroll by arrow keys. The default is 25.0.
  final double scrollByArrowKey;

  /// Restrict the total amount of image bytes to be cached on memory. The default is 100 MB.
  ///
  /// The internal cache mechanism tries to limit the actual memory usage under the value but it is not guaranteed.
  final int maxImageBytesCachedOnMemory;

  /// The horizontal cache extent specified in ratio to the viewport width. The default is 1.0.
  final double horizontalCacheExtent;

  /// The vertical cache extent specified in ratio to the viewport height. The default is 1.0.
  final double verticalCacheExtent;

  /// Parameters for the built-in link handler.
  ///
  /// It is mutually exclusive with [linkWidgetBuilder].
  final PdfLinkHandlerParams? linkHandlerParams;

  /// Add overlays to the viewer.
  ///
  /// This function is to generate widgets on PDF viewer's overlay [Stack].
  /// The widgets can be laid out using layout widgets such as [Positioned] and [Align].
  ///
  /// The most typical use case is to add scroll thumbs to the viewer.
  /// The following fragment illustrates how to add vertical and horizontal scroll thumbs:
  ///
  /// ```dart
  /// viewerOverlayBuilder: (context, size, handleLinkTap) => [
  ///   PdfViewerScrollThumb(
  ///       controller: controller,
  ///       orientation: ScrollbarOrientation.right),
  ///   PdfViewerScrollThumb(
  ///       controller: controller,
  ///       orientation: ScrollbarOrientation.bottom),
  /// ],
  /// ```
  ///
  /// For more information, see [PdfViewerScrollThumb].
  ///
  /// ### Note for using [GestureDetector] inside [viewerOverlayBuilder]:
  /// You may want to use [GestureDetector] inside [viewerOverlayBuilder] to handle certain gesture events.
  /// In such cases, your [GestureDetector] eats the gestures and the viewer cannot handle them directly.
  /// So, when you use [GestureDetector] inside [viewerOverlayBuilder], please ensure the following things:
  ///
  /// - [GestureDetector.behavior] should be [HitTestBehavior.translucent]
  /// - [GestureDetector.onTapUp] (or such depending on your situation) should call `handleLinkTap` to handle link tap
  ///
  /// The following fragment illustrates how to handle link tap in [GestureDetector]:
  /// ```dart
  /// viewerOverlayBuilder: (context, size, handleLinkTap) => [
  ///   GestureDetector(
  ///     behavior: HitTestBehavior.translucent,
  ///     onTapUp: (details) => handleLinkTap(details.localPosition),
  ///     // Make the GestureDetector covers all the viewer widget's area
  ///     // but also make the event go through to the viewer.
  ///     child: IgnorePointer(child: SizedBox(width: size.width, height: size.height)),
  ///     ...
  ///   ),
  ///   ...
  /// ]
  /// ```
  ///
  final PdfViewerOverlaysBuilder? viewerOverlayBuilder;

  /// Add overlays to each page.
  ///
  /// This function is used to decorate each page with overlay widgets.
  ///
  /// The return value of the function is a list of widgets to be laid out on the page;
  /// they are actually laid out on the page using [Stack].
  ///
  /// There are many actual overlays on the page; the page overlays are;
  /// - Page image
  /// - Selectable page text
  /// - Links (if [linkWidgetBuilder] is not null; otherwise links are handled by another logic)
  /// - Overlay widgets returned by this function
  ///
  /// The most typical use case is to add page number footer to each page.
  ///
  /// The following fragment illustrates how to add page number footer to each page:
  /// ```dart
  /// pageOverlaysBuilder: (context, pageRect, page) {
  ///   return [
  ///     Align(
  ///       alignment: Alignment.bottomCenter,
  ///       child: Text(
  ///         page.pageNumber.toString(),
  ///         style: const TextStyle(color: Colors.red),
  ///       ),
  ///     ),
  ///   ];
  /// },
  /// ```
  final PdfPageOverlaysBuilder? pageOverlaysBuilder;

  /// Build loading banner.
  ///
  /// Please note that the progress is only reported for [PdfViewer.uri] on non-Web platforms.
  ///
  /// The following fragment illustrates how to build loading banner that shows the download progress:
  ///
  /// ```dart
  /// loadingBannerBuilder: (context, bytesDownloaded, totalBytes) {
  ///   return Center(
  ///     child: CircularProgressIndicator(
  ///       // totalBytes is null if the total bytes is unknown
  ///       value: totalBytes != null ? bytesDownloaded / totalBytes : null,
  ///       backgroundColor: Colors.grey,
  ///     ),
  ///   );
  /// },
  /// ```
  final PdfViewerLoadingBannerBuilder? loadingBannerBuilder;

  /// Build loading error banner.
  final PdfViewerErrorBannerBuilder? errorBannerBuilder;

  /// Build link widget.
  ///
  /// If [linkHandlerParams] is specified, it is ignored.
  ///
  /// Basically, handling links with widgets are not recommended because it is not efficient.
  /// [linkHandlerParams] is the recommended way to handle links.
  final PdfLinkWidgetBuilder? linkWidgetBuilder;

  /// Callback to paint over the rendered page.
  ///
  /// For the detail usage, see [PdfViewerPagePaintCallback].
  final List<PdfViewerPagePaintCallback>? pagePaintCallbacks;

  /// Callback to paint on the background of the rendered page (called before painting the page content).
  ///
  /// It is useful to paint some background such as drop shadow of the page.
  /// For the detail usage, see [PdfViewerPagePaintCallback].
  final List<PdfViewerPagePaintCallback>? pageBackgroundPaintCallbacks;

  /// Function to handle general tap events.
  ///
  /// This function is called when the user taps on the viewer.
  /// It can be used to handle general tap events such as single tap, double tap, long press, etc.
  /// The function returns true if it processes the tap; otherwise, returns false.
  ///
  /// When the function returns true, the tap is considered handled and the viewer does not process it further.
  final PdfViewerGeneralTapHandler? onGeneralTap;

  /// Function to build context menu.
  ///
  /// - If the function returns null, no context menu is shown.
  /// - If the function is null, the default context menu will be used.
  ///
  /// When you implement the function, you should consider whether to call [customizeContextMenuItems] internally
  /// or not according to your use case.
  final PdfViewerContextMenuBuilder? buildContextMenu;

  /// Function to customize the context menu items.
  ///
  /// This function is called when the context menu is built and can be used to customize the context menu items.
  /// This function may not be called if the context menu is build using [buildContextMenu]. [buildContextMenu] is
  /// responsible for building the context menu items (i.e. it should decide whether to call this function internally or not)
  final PdfViewerContextMenuUpdateMenuItemsFunction? customizeContextMenuItems;

  /// Function to handle key events.
  ///
  /// See [PdfViewerOnKeyCallback] for the details.
  final PdfViewerOnKeyCallback? onKey;

  /// Parameters to customize key handling.
  final PdfViewerKeyHandlerParams keyHandlerParams;

  /// Parameters to control viewer behaviors.
  final PdfViewerBehaviorControlParams behaviorControlParams;

  /// Delegate for localization.
  final PdfViewerL10nDelegate? l10nDelegate;

  /// Force reload the viewer.
  ///
  /// Normally whether to reload the viewer is determined by the changes of the parameters but
  /// if you want to force reload the viewer, set this to true.
  ///
  /// Because changing certain fields like functions on [PdfViewerParams] does not run hot-reload on Flutter,
  /// sometimes it is useful to force reload the viewer by setting this to true.
  final bool forceReload;

  /// Scroll physics for the viewer.
  ///
  /// If null, default InteractiveViewer physics is used on all platforms. This physics clamps to boundaries,
  /// does not allow zooming beyond the min/max scale, and flings on panning come to rest quickly relative to
  /// Scrollables in Flutter (such as [SingleChildScrollView]).
  ///
  /// A convenience function [getScrollPhysics] is provided to get platform-specific default scroll physics.
  /// If you want no overscroll, but still want the physics for panning to be similar to other Scrollables,
  /// you can use [ClampingScrollPhysics].
  ///
  /// If the value is set non-null, it disables [normalizeMatrix].
  ///
  /// If you set [boundaryMargin] to `EdgeInsets.all(double.infinity)`, this will enable scrolling
  /// beyond the boundaries regardless of which [ScrollPhysics] is used.
  final ScrollPhysics? scrollPhysics;

  /// Scroll physics for scaling within the viewer. If null, it uses the same value as [scrollPhysics].
  final ScrollPhysics? scrollPhysicsScale;

  /// A convenience function to get platform-specific default scroll physics.
  ///
  /// On iOS/MacOS this is [BouncingScrollPhysics], and on Android this is [FixedOverscrollPhysics], a
  /// custom [ScrollPhysics] that allows fixed overscroll on pan/zoom and snapback.
  static ScrollPhysics getScrollPhysics(BuildContext context) {
    if (isAndroid) {
      return FixedOverscrollPhysics();
    } else {
      return ScrollConfiguration.of(context).getScrollPhysics(context);
    }
  }

  /// Determine whether the viewer needs to be reloaded or not.
  ///
  bool doChangesRequireReload(PdfViewerParams? other) {
    return other == null ||
        forceReload ||
        other.margin != margin ||
        other.backgroundColor != backgroundColor ||
        other.maxScale != maxScale ||
        other.minScale != minScale ||
        other.useAlternativeFitScaleAsMinScale != useAlternativeFitScaleAsMinScale ||
        other.panAxis != panAxis ||
        other.boundaryMargin != boundaryMargin ||
        other.annotationRenderingMode != annotationRenderingMode ||
        other.limitRenderingCache != limitRenderingCache ||
        other.pageAnchor != pageAnchor ||
        other.pageAnchorEnd != pageAnchorEnd ||
        other.onePassRenderingScaleThreshold != onePassRenderingScaleThreshold ||
        other.onePassRenderingSizeThreshold != onePassRenderingSizeThreshold ||
        other.textSelectionParams != textSelectionParams ||
        other.matchTextColor != matchTextColor ||
        other.activeMatchTextColor != activeMatchTextColor ||
        other.pageDropShadow != pageDropShadow ||
        other.panEnabled != panEnabled ||
        other.scaleEnabled != scaleEnabled ||
        other.interactionEndFrictionCoefficient != interactionEndFrictionCoefficient ||
        other.scrollByMouseWheel != scrollByMouseWheel ||
        other.scrollHorizontallyByMouseWheel != scrollHorizontallyByMouseWheel ||
        other.enableKeyboardNavigation != enableKeyboardNavigation ||
        other.scrollByArrowKey != scrollByArrowKey ||
        other.horizontalCacheExtent != horizontalCacheExtent ||
        other.verticalCacheExtent != verticalCacheExtent ||
        other.linkHandlerParams != linkHandlerParams ||
        other.scrollPhysics != scrollPhysics;
  }

  @override
  bool operator ==(covariant PdfViewerParams other) {
    if (identical(this, other)) return true;

    return other.margin == margin &&
        other.backgroundColor == backgroundColor &&
        other.maxScale == maxScale &&
        other.minScale == minScale &&
        other.useAlternativeFitScaleAsMinScale == useAlternativeFitScaleAsMinScale &&
        other.panAxis == panAxis &&
        other.boundaryMargin == boundaryMargin &&
        other.annotationRenderingMode == annotationRenderingMode &&
        other.limitRenderingCache == limitRenderingCache &&
        other.pageAnchor == pageAnchor &&
        other.pageAnchorEnd == pageAnchorEnd &&
        other.onePassRenderingScaleThreshold == onePassRenderingScaleThreshold &&
        other.onePassRenderingSizeThreshold == onePassRenderingSizeThreshold &&
        other.textSelectionParams == textSelectionParams &&
        other.matchTextColor == matchTextColor &&
        other.activeMatchTextColor == activeMatchTextColor &&
        other.pageDropShadow == pageDropShadow &&
        other.panEnabled == panEnabled &&
        other.scaleEnabled == scaleEnabled &&
        other.onInteractionEnd == onInteractionEnd &&
        other.onInteractionStart == onInteractionStart &&
        other.onInteractionUpdate == onInteractionUpdate &&
        other.interactionEndFrictionCoefficient == interactionEndFrictionCoefficient &&
        other.onSecondaryTapUp == onSecondaryTapUp &&
        other.onLongPressStart == onLongPressStart &&
        other.onDocumentChanged == onDocumentChanged &&
        other.calculateInitialPageNumber == calculateInitialPageNumber &&
        other.calculateInitialZoom == calculateInitialZoom &&
        other.calculateCurrentPageNumber == calculateCurrentPageNumber &&
        other.onViewerReady == onViewerReady &&
        other.onViewSizeChanged == onViewSizeChanged &&
        other.onPageChanged == onPageChanged &&
        other.getPageRenderingScale == getPageRenderingScale &&
        other.scrollByMouseWheel == scrollByMouseWheel &&
        other.scrollHorizontallyByMouseWheel == scrollHorizontallyByMouseWheel &&
        other.enableKeyboardNavigation == enableKeyboardNavigation &&
        other.scrollByArrowKey == scrollByArrowKey &&
        other.horizontalCacheExtent == horizontalCacheExtent &&
        other.verticalCacheExtent == verticalCacheExtent &&
        other.linkHandlerParams == linkHandlerParams &&
        other.viewerOverlayBuilder == viewerOverlayBuilder &&
        other.pageOverlaysBuilder == pageOverlaysBuilder &&
        other.loadingBannerBuilder == loadingBannerBuilder &&
        other.errorBannerBuilder == errorBannerBuilder &&
        other.linkWidgetBuilder == linkWidgetBuilder &&
        other.pagePaintCallbacks == pagePaintCallbacks &&
        other.pageBackgroundPaintCallbacks == pageBackgroundPaintCallbacks &&
        other.onGeneralTap == onGeneralTap &&
        other.buildContextMenu == buildContextMenu &&
        other.customizeContextMenuItems == customizeContextMenuItems &&
        other.onKey == onKey &&
        other.keyHandlerParams == keyHandlerParams &&
        other.behaviorControlParams == behaviorControlParams &&
        other.l10nDelegate == l10nDelegate &&
        other.forceReload == forceReload &&
        other.scrollPhysics == scrollPhysics;
  }

  @override
  int get hashCode {
    return margin.hashCode ^
        backgroundColor.hashCode ^
        maxScale.hashCode ^
        minScale.hashCode ^
        useAlternativeFitScaleAsMinScale.hashCode ^
        panAxis.hashCode ^
        boundaryMargin.hashCode ^
        annotationRenderingMode.hashCode ^
        limitRenderingCache.hashCode ^
        pageAnchor.hashCode ^
        pageAnchorEnd.hashCode ^
        onePassRenderingScaleThreshold.hashCode ^
        onePassRenderingSizeThreshold.hashCode ^
        textSelectionParams.hashCode ^
        matchTextColor.hashCode ^
        activeMatchTextColor.hashCode ^
        pageDropShadow.hashCode ^
        panEnabled.hashCode ^
        scaleEnabled.hashCode ^
        onInteractionEnd.hashCode ^
        onInteractionStart.hashCode ^
        onInteractionUpdate.hashCode ^
        interactionEndFrictionCoefficient.hashCode ^
        onSecondaryTapUp.hashCode ^
        onLongPressStart.hashCode ^
        onDocumentChanged.hashCode ^
        calculateInitialPageNumber.hashCode ^
        calculateInitialZoom.hashCode ^
        calculateCurrentPageNumber.hashCode ^
        onViewerReady.hashCode ^
        onViewSizeChanged.hashCode ^
        onPageChanged.hashCode ^
        getPageRenderingScale.hashCode ^
        scrollByMouseWheel.hashCode ^
        scrollHorizontallyByMouseWheel.hashCode ^
        enableKeyboardNavigation.hashCode ^
        scrollByArrowKey.hashCode ^
        horizontalCacheExtent.hashCode ^
        verticalCacheExtent.hashCode ^
        linkHandlerParams.hashCode ^
        viewerOverlayBuilder.hashCode ^
        pageOverlaysBuilder.hashCode ^
        loadingBannerBuilder.hashCode ^
        errorBannerBuilder.hashCode ^
        linkWidgetBuilder.hashCode ^
        pagePaintCallbacks.hashCode ^
        pageBackgroundPaintCallbacks.hashCode ^
        onGeneralTap.hashCode ^
        buildContextMenu.hashCode ^
        customizeContextMenuItems.hashCode ^
        onKey.hashCode ^
        keyHandlerParams.hashCode ^
        behaviorControlParams.hashCode ^
        l10nDelegate.hashCode ^
        forceReload.hashCode ^
        scrollPhysics.hashCode;
  }
}

/// Parameters for text selection.
@immutable
class PdfTextSelectionParams {
  const PdfTextSelectionParams({
    this.enabled = true,
    this.enableSelectionHandles,
    this.showContextMenuAutomatically,
    this.buildSelectionHandle,
    this.calcSelectionHandleOffset,
    this.onTextSelectionChange,
    this.onSelectionHandlePanStart,
    this.onSelectionHandlePanUpdate,
    this.onSelectionHandlePanEnd,
    this.magnifier,
  });

  /// Whether text selection is enabled.
  final bool enabled;

  /// Whether to use selection handles or not.
  ///
  /// If true, drag-to-select is disabled and only the selection handles are used to select text.
  /// null to determine the behavior based on pointing device.
  final bool? enableSelectionHandles;

  /// Whether to automatically show context menu on text selection.
  ///
  /// Normally, on desktop, the context menu is shown on right-click.
  /// If this is true, the context menu is shown on selection handle.
  /// null to determine the behavior based on pointing device.
  final bool? showContextMenuAutomatically;

  /// Function to build anchor handle for text selection.
  ///
  /// - If the function returns null, no anchor handle is shown.
  /// - If the function is null, the default anchor handle will be used.
  final PdfViewerTextSelectionAnchorHandleBuilder? buildSelectionHandle;

  /// Optional callback to calculate the offset for the anchor handles.
  ///
  /// This callback is called for each anchor handle to determine the offset
  /// to apply to the handle's default position. If null, defaults to [Offset.zero].
  final PdfViewerCalcSelectionAnchorHandleOffsetFunction? calcSelectionHandleOffset;

  /// Function to be notified when the text selection is changed.
  final PdfViewerTextSelectionChangeCallback? onTextSelectionChange;

  /// Callback for when a selection handle pan starts.
  final PdfViewerSelectionHandlePanStartCallback? onSelectionHandlePanStart;

  /// Callback for when a selection handle is being panned.
  final PdfViewerSelectionHandlePanUpdateCallback? onSelectionHandlePanUpdate;

  /// Callback for when a selection handle pan ends.
  final PdfViewerSelectionHandlePanEndCallback? onSelectionHandlePanEnd;

  /// Parameters for the magnifier.
  final PdfViewerSelectionMagnifierParams? magnifier;

  @override
  bool operator ==(Object other) {
    if (identical(this, other)) return true;
    return other is PdfTextSelectionParams &&
        other.buildSelectionHandle == buildSelectionHandle &&
        other.calcSelectionHandleOffset == calcSelectionHandleOffset &&
        other.onTextSelectionChange == onTextSelectionChange &&
        other.onSelectionHandlePanStart == onSelectionHandlePanStart &&
        other.onSelectionHandlePanUpdate == onSelectionHandlePanUpdate &&
        other.onSelectionHandlePanEnd == onSelectionHandlePanEnd &&
        other.enableSelectionHandles == enableSelectionHandles &&
        other.showContextMenuAutomatically == showContextMenuAutomatically &&
        other.magnifier == magnifier;
  }

  @override
  int get hashCode =>
      buildSelectionHandle.hashCode ^
      calcSelectionHandleOffset.hashCode ^
      onTextSelectionChange.hashCode ^
      onSelectionHandlePanStart.hashCode ^
      onSelectionHandlePanUpdate.hashCode ^
      onSelectionHandlePanEnd.hashCode ^
      enableSelectionHandles.hashCode ^
      showContextMenuAutomatically.hashCode ^
      magnifier.hashCode;
}

/// Function to build the text selection context menu.
///
/// The following fragment is a simple example to build a context menu with "Copy" and "Select All" actions:
///
/// ```dart
/// Widget? _buildTextSelectionContextMenu(
///   BuildContext context,
///   PdfViewerTextSelectionContextMenuBuilderParams params,
/// ) {
///
///   final items = [
///     if (params.isTextSelectionEnabled &&
///         params.textSelectionDelegate.isCopyAllowed &&
///         params.textSelectionDelegate.hasSelectedText)
///       ContextMenuButtonItem(
///         onPressed: () => params.textSelectionDelegate.copyTextSelection(),
///         label: 'Copy',
///         type: ContextMenuButtonType.copy,
///       ),
///     if (params.isTextSelectionEnabled && !params.textSelectionDelegate.isSelectingAllText)
///       ContextMenuButtonItem(
///         onPressed: () => params.textSelectionDelegate.selectAllText(),
///         label: 'Select All',
///         type: ContextMenuButtonType.selectAll,
///       ),
///   ];
///
///   widget.params.customizeContextMenuItems?.call(params, items);
///
///   if (items.isEmpty) {
///     return null;
///   }
///
///   return Align(
///     alignment: Alignment.topLeft,
///     child: AdaptiveTextSelectionToolbar.buttonItems(
///       anchors: TextSelectionToolbarAnchors(primaryAnchor: params.anchorA, secondaryAnchor: params.anchorB),
///       buttonItems: items,
///     ),
///   );
/// }
/// ```
///
/// See [PdfViewerParams.customizeContextMenuItems] for more.
typedef PdfViewerContextMenuBuilder = Widget? Function(BuildContext context, PdfViewerContextMenuBuilderParams params);

typedef PdfViewerContextMenuUpdateMenuItemsFunction =
    void Function(PdfViewerContextMenuBuilderParams params, List<ContextMenuButtonItem> items);

/// Parameters for the text selection context menu builder.
///
/// [anchorA], [anchorB] are the offsets of the text selection anchors in the local coordinates, which are normally
/// directly corresponding to the `primaryAnchor` and `secondaryAnchor` of [TextSelectionToolbarAnchors] if you use
/// [AdaptiveTextSelectionToolbar.buttonItems].
///
/// [a], [b] are the text selection anchors that represent the selected text range.
///
/// [textSelectionDelegate] provides access to the text selection actions such as copy and clear selection.
/// Please note that the function does not copy the text if [PdfTextSelectionDelegate.isCopyAllowed] is false and
/// use of [PdfTextSelectionDelegate.getSelectedText]/[PdfTextSelectionDelegate.getSelectedTextRanges] is also restricted by the same condition.
///
/// [dismissContextMenu] is the function to dismiss the context menu.
class PdfViewerContextMenuBuilderParams {
  const PdfViewerContextMenuBuilderParams({
    required this.isTextSelectionEnabled,
    required this.anchorA,
    required this.textSelectionDelegate,
    required this.dismissContextMenu,
    required this.contextMenuFor,
    this.anchorB,
    this.a,
    this.b,
  });

  final bool isTextSelectionEnabled;

  /// The primary anchor offset in the local coordinates.
  final Offset anchorA;

  /// The secondary anchor offset in the local coordinates.
  final Offset? anchorB;

  /// The primary text selection anchor.
  final PdfTextSelectionAnchor? a;

  /// The secondary text selection anchor.
  final PdfTextSelectionAnchor? b;

  /// The text selection delegate to access text selection actions.
  final PdfTextSelectionDelegate textSelectionDelegate;

  /// For what target part the context menu will be built.
  final PdfViewerPart contextMenuFor;

  /// Function to dismiss the context menu.
  final void Function() dismissContextMenu;
}

/// Where the user taps on.
enum PdfViewerPart {
  /// Selected text.
  selectedText,

  /// Non-selected text.
  nonSelectedText,

  /// Background (it means either page area or outside of page area).
  background,
}

/// State of the text selection anchor handle.
enum PdfViewerTextSelectionAnchorHandleState { normal, hover, dragging }

/// Function to build the  text  selection anchor handle.
typedef PdfViewerTextSelectionAnchorHandleBuilder =
    Widget? Function(
      BuildContext context,
      PdfTextSelectionAnchor anchor,
      PdfViewerTextSelectionAnchorHandleState state,
    );

/// Function to calculate the offset for an anchor handle.
///
/// This callback is called for each anchor handle to determine the offset
/// to apply to the handle's default position.
///
/// The callback receives the [PdfTextSelectionAnchor] and should return an [Offset]
/// that positions the handle widget relative to the anchor point:
/// - For anchor A (LTR): default anchor point is text's top-left, widget's bottom-right
/// - For anchor B (LTR): default anchor point is text's bottom-right, widget's top-left
typedef PdfViewerCalcSelectionAnchorHandleOffsetFunction =
    Offset Function(BuildContext context, PdfTextSelectionAnchor anchor, PdfViewerTextSelectionAnchorHandleState state);

/// Function to be notified when the text selection is changed.
///
/// [textSelection] contains the selected text range on each page.
typedef PdfViewerTextSelectionChangeCallback = void Function(PdfTextSelection textSelection);

<<<<<<< HEAD
/// Callback for when a selection handle pan starts
typedef PdfViewerSelectionHandlePanStartCallback = void Function(PdfTextSelectionAnchor anchor);

/// Callback for when a selection handle is being panned
typedef PdfViewerSelectionHandlePanUpdateCallback = void Function(PdfTextSelectionAnchor anchor, Offset delta);

/// Callback for when a selection handle pan ends
typedef PdfViewerSelectionHandlePanEndCallback = void Function(PdfTextSelectionAnchor anchor);

/// Text selection
=======
/// Interface for text selection information.
///
/// To perform text selection actions, use [PdfTextSelectionDelegate].
>>>>>>> 9e6ef831
abstract class PdfTextSelection {
  /// Whether the text selection is enabled by the configuration.
  ///
  /// See [PdfTextSelectionParams.enabled].
  bool get isTextSelectionEnabled;

  /// Whether the copy action is allowed.
  bool get isCopyAllowed;

  /// Whether the viewer has selected text.
  bool get hasSelectedText;

  /// Whether the viewer is currently selecting all text.
  bool get isSelectingAllText;

  /// Get the text selection point range.
  ///
  /// null if there is no text selected.
  PdfTextSelectionRange? get textSelectionPointRange;

  /// Get the selected text.
  ///
  /// Although the use of this property is not restricted by [isCopyAllowed]
  /// but you have to ensure that your use of the text does not violate [isCopyAllowed] condition.
  Future<String> getSelectedText();

  /// Get the selected text ranges.
  ///
  /// Although the use of this property is not restricted by [isCopyAllowed]
  /// but you have to ensure that your use of the text does not violate [isCopyAllowed] condition.
  Future<List<PdfPageTextRange>> getSelectedTextRanges();
}

/// Delegate for text selection actions.
///
/// You can obtain the instance via [PdfViewerController.textSelectionDelegate].
abstract class PdfTextSelectionDelegate implements PdfTextSelection {
  /// Copy the selected text.
  ///
  /// Please note that the function does not copy the text if [isCopyAllowed] is false.
  /// The function returns true if the copy action is successful.
  Future<bool> copyTextSelection();

  /// Clear the text selection.
  ///
  /// By clearing the text selection, the text context menu will be dismissed.
  Future<void> clearTextSelection();

  /// Select all text.
  ///
  /// The function may take some time to complete if the document is large.
  Future<void> selectAllText();

  /// Select a word at the given position.
  ///
  /// Please note that [position] is in document coordinates.
  Future<void> selectWord(Offset position);

  /// Set the text selection point range.
  ///
  /// This function will update the current text selection to the specified range.
  ///
  /// See also [textSelectionPointRange].
  Future<void> setTextSelectionPointRange(PdfTextSelectionRange range);

  /// Convert document coordinates to local coordinates and vice versa.
  PdfViewerCoordinateConverter get doc2local;
}

/// Utility class to convert document coordinates to local coordinates and vice versa.
abstract class PdfViewerCoordinateConverter {
  /// Convert a document position to a local position in the specified [context].
  Offset? offsetToLocal(BuildContext context, Offset? position);

  /// Convert a document rectangle to a local rectangle in the specified [context].
  Rect? rectToLocal(BuildContext context, Rect? rect);

  /// Convert a local position in the specified [context] to a document position.
  Offset? offsetToDocument(BuildContext context, Offset? position);

  /// Convert a local rectangle in the specified [context] to a document rectangle.
  Rect? rectToDocument(BuildContext context, Rect? rect);
}

/// Parameters for the text selection magnifier.
@immutable
class PdfViewerSelectionMagnifierParams {
  const PdfViewerSelectionMagnifierParams({
    this.enabled,
    this.magnifierSizeThreshold = 72,
    this.getMagnifierRectForAnchor,
    this.builder,
    this.shouldBeShownForAnchor,
    this.maxImageBytesCachedOnMemory = defaultMaxImageBytesCachedOnMemory,
    this.calcPosition,
    this.shouldShowMagnifier,
    this.animationDuration = const Duration(milliseconds: 100),
  });

  /// The default maximum image bytes cached on memory is 256 KB.
  static const defaultMaxImageBytesCachedOnMemory = 256 * 1024;

  /// Whether the magnifier is enabled.
  ///
  /// null to determine the behavior based on pointing device.
  final bool? enabled;

  /// If the character size (in pt.) is smaller than this value, the magnifier will be shown.
  ///
  /// The default is 72 pt.
  final double magnifierSizeThreshold;

  /// Function to get the magnifier rectangle for the anchor.
  final PdfViewerGetMagnifierRectForAnchor? getMagnifierRectForAnchor;

  /// Function to build the magnifier widget.
  final PdfViewerMagnifierBuilder? builder;

  /// Function to determine whether the magnifier should be shown based on conditions such as zoom level.
  ///
  /// If [enabled] is false, this function is not called.
  final PdfViewerMagnifierShouldBeShownFunction? shouldBeShownForAnchor;

  /// The maximum number of image bytes to be cached on memory.
  ///
  /// The default is 256 * 1024 bytes (256 KB).
  final int maxImageBytesCachedOnMemory;

  /// Optional callback to calculate the magnifier widget position.
  ///
  /// When provided, this function will be used to determine where to place
  /// the magnifier widget in the viewport. If null, pdfrx uses its default
  /// positioning logic.
  ///
  /// This can also be used for context menu positioning or other overlay widgets.
  final PdfViewerCalcMagnifierPositionFunction? calcPosition;

  /// Optional callback to control magnifier visibility.
  ///
  /// This allows for more fine grained control of when the magnifier should be
  /// shown during text selection, for example to coordinate with custom animations.
  /// If null, the magnifier is shown whenever a selection handle is being dragged.
  ///
  /// Return true to show the magnifier, false to hide it.
  final bool Function()? shouldShowMagnifier;

  /// Duration for the magnifier position animation.
  ///
  /// This controls the animation duration when the magnifier position changes
  /// as the user drags the selection handle. Set to [Duration.zero] to disable
  /// the position animation.
  ///
  /// Default is 100 milliseconds.
  final Duration animationDuration;

  @override
  bool operator ==(Object other) {
    if (identical(this, other)) return true;

    return other is PdfViewerSelectionMagnifierParams &&
        other.enabled == enabled &&
        other.magnifierSizeThreshold == magnifierSizeThreshold &&
        other.getMagnifierRectForAnchor == getMagnifierRectForAnchor &&
        other.builder == builder &&
        other.shouldBeShownForAnchor == shouldBeShownForAnchor &&
        other.maxImageBytesCachedOnMemory == maxImageBytesCachedOnMemory &&
        other.calcPosition == calcPosition &&
        other.shouldShowMagnifier == shouldShowMagnifier &&
        other.animationDuration == animationDuration;
  }

  @override
  int get hashCode =>
      enabled.hashCode ^
      magnifierSizeThreshold.hashCode ^
      getMagnifierRectForAnchor.hashCode ^
      builder.hashCode ^
      shouldBeShownForAnchor.hashCode ^
      maxImageBytesCachedOnMemory.hashCode ^
      calcPosition.hashCode ^
      shouldShowMagnifier.hashCode ^
      animationDuration.hashCode;
}

/// Function to get the magnifier rectangle for the anchor.
///
/// This function determines what part of the PDF document to show in the magnifier.
///
/// Parameters:
/// - [anchor]: The text selection anchor with character information
/// - [params]: Magnifier parameters
/// - [clampedPointerPosition]: The clamped pointer position in viewport coordinates.
///   This is the raw pointer position adjusted for viewport edge clamping to prevent
///   content sliding when the magnifier widget itself is clamped at the viewport edge.
///   Use [PdfViewerController.globalToDocument] to convert to document coordinates if needed.
///
/// Returns a [Rect] in document coordinates representing the area to magnify.
///
/// Example:
///```dart
/// getMagnifierRectForAnchor: (textAnchor, params, clampedPointerPosition) {
///   final c = textAnchor.page.charRects[textAnchor.index];
///   final baseUnit = switch (textAnchor.direction) {
///     PdfTextDirection.ltr || PdfTextDirection.rtl || PdfTextDirection.unknown => c.height,
///     PdfTextDirection.vrtl => c.width,
///   };
///   // Convert to document coordinates for positioning
///   final pointerInDocument = controller.globalToDocument(clampedPointerPosition) ?? textAnchor.anchorPoint;
///   return Rect.fromLTRB(
///     pointerInDocument.dx - baseUnit * 2.5,
///     textAnchor.rect.top - baseUnit * 0.5,
///     pointerInDocument.dx + baseUnit * 2.5,
///     textAnchor.rect.bottom + baseUnit * 0.5,
///  );
/// }
///```
typedef PdfViewerGetMagnifierRectForAnchor =
    Rect Function(
      PdfTextSelectionAnchor anchor,
      PdfViewerSelectionMagnifierParams params,
      Offset clampedPointerPosition,
    );

/// Function to build the magnifier widget.
///
/// The function can be used to decorate the magnifier widget with additional widgets such as [Container] or [Size].
///
/// If the function returns null, the magnifier is not shown.
/// If the function is null, the magnifier is shown with the default magnifier widget.
///
/// If the function returns a widget of [Positioned] or [Align], the magnifier content is laid out as
/// specified. Otherwise, the widget is laid out automatically.
///
/// [magnifierContent] is the widget that contains the magnified content. And you can embed it into your widget tree.
/// [magnifierContentSize] is the size of the magnified content in document coordinates; you can use the size to know
/// the aspect ratio of the magnified content.
/// [pointerPosition] is the pointer/finger position in viewport coordinates.
/// [magnifierPosition] is the calculated position for the magnifier widget in viewport coordinates.
///
/// The following fragment illustrates how to build a magnifier widget with a border and rounded corners:
///
/// ```dart
/// builder: (context, textAnchor, params, magnifierContent, magnifierContentSize, pointerPosition, magnifierPosition) {
///   // calculate the scale to fit the magnifier content fit into 80x80 box
///   final scale = 80 / min(magnifierContentSize.width, magnifierContentSize.height);
///   return Container(
///     decoration: BoxDecoration(
///       borderRadius: BorderRadius.circular(16),
///       boxShadow: [BoxShadow(color: Colors.black26, blurRadius: 8, spreadRadius: 2)],
///     ),
///     child: ClipRRect(borderRadius: BorderRadius.circular(15),
///       child: SizedBox(
///         width: magnifierContentSize.width * scale,
///         height: magnifierContentSize.height * scale,
///         child: magnifierContent
///       ),
///     ),
///   );
/// }
/// ```
typedef PdfViewerMagnifierBuilder =
    Widget? Function(
      BuildContext context,
      PdfTextSelectionAnchor textAnchor,
      PdfViewerSelectionMagnifierParams params,
      Widget magnifierContent,
      Size magnifierContentSize,
      Offset pointerPosition,
      Offset magnifierPosition,
    );

/// Function to determine whether the magnifier should be shown or not.
///
/// Determine whether the magnifier should be shown for the text anchor, [textAnchor],
/// which points to a character in the text.
///
/// The following fragment illustrates how to determine whether the magnifier should be shown based on the zoom level:
///
/// ```dart
/// shouldBeShownForAnchor: (textAnchor, controller, params) {
///   final h = textAnchor.direction == PdfTextDirection.vrtl ? textAnchor.rect.size.width : textAnchor.rect.size.height;
///   return h * _currentZoom < params.magnifierSizeThreshold;
/// ```
typedef PdfViewerMagnifierShouldBeShownFunction =
    bool Function(
      PdfTextSelectionAnchor textAnchor,
      PdfViewerController controller,
      PdfViewerSelectionMagnifierParams params,
    );

/// Function to calculate the position of the magnifier widget in viewport coordinates.
///
/// This callback allows custom positioning logic for the magnifier.
/// If null, pdfrx uses its default positioning algorithm that handles different text
/// directions (LTR, RTL, VRTL) and viewport edge cases.
///
/// Parameters:
/// - [widgetSize]: The size of the magnifier widget (null if not yet measured)
/// - [anchorLocalRect]: The anchor's character rectangle in viewport coordinates
/// - [handleLocalRect]: The selection handle rectangle in viewport coordinates (may be null)
/// - [textAnchor]: The text selection anchor with character information (may be null)
/// - [pointerPosition]: The pointer/finger position in viewport coordinates
/// - [margin]: Default margin from viewport edges
/// - [marginOnTop]: Optional custom margin when magnifier is positioned above text
/// - [marginOnBottom]: Optional custom margin when magnifier is positioned below text
typedef PdfViewerCalcMagnifierPositionFunction =
    Offset? Function(
      Size? widgetSize,
      Rect anchorLocalRect,
      Rect? handleLocalRect,
      PdfTextSelectionAnchor textAnchor,
      Offset pointerPosition, {
      double margin,
      double? marginOnTop,
      double? marginOnBottom,
    });

/// Function to notify that the document is loaded/changed.
typedef PdfViewerDocumentChangedCallback = void Function(PdfDocument? document);

/// Function to calculate the initial page number.
///
/// If the function returns null, the viewer will show the page of [PdfViewer.initialPageNumber].
typedef PdfViewerCalculateInitialPageNumberFunction =
    int? Function(PdfDocument document, PdfViewerController controller);

/// Function to calculate the initial zoom level.
///
/// If the function returns null, the viewer will use the default zoom level.
/// You can use the following parameters to calculate the zoom level:
/// - [fitZoom] is the zoom level to fit the "initial" page into the viewer.
/// - [coverZoom] is the zoom level to cover the entire viewer with the "initial" page.
typedef PdfViewerCalculateZoomFunction =
    double? Function(PdfDocument document, PdfViewerController controller, double fitZoom, double coverZoom);

/// Function to guess the current page number based on the visible rectangle and page layouts.
typedef PdfViewerCalculateCurrentPageNumberFunction =
    int? Function(Rect visibleRect, List<Rect> pageRects, PdfViewerController controller);

/// Function called when the viewer is ready.
///
typedef PdfViewerReadyCallback = void Function(PdfDocument document, PdfViewerController controller);

/// Function to be called when the viewer view size is changed.
///
/// [viewSize] is the new view size.
/// [oldViewSize] is the previous view size.
typedef PdfViewerViewSizeChanged = void Function(Size viewSize, Size? oldViewSize, PdfViewerController controller);

/// Function called when the current page is changed.
typedef PdfPageChangedCallback = void Function(int? pageNumber);

/// Function to customize the rendering scale of the page.
///
/// - [context] is normally used to call [MediaQuery.of] to get the device pixel ratio
/// - [page] can be used to determine the page dimensions
/// - [controller] can be used to get the current zoom by [PdfViewerController.currentZoom]
/// - [estimatedScale] is the precalculated scale for the page
typedef PdfViewerGetPageRenderingScale =
    double Function(BuildContext context, PdfPage page, PdfViewerController controller, double estimatedScale);

/// Function to customize the layout of the pages.
///
/// - [pages] is the list of pages.
///   This is just a copy of the first loaded page of the document.
/// - [params] is the viewer parameters.
typedef PdfPageLayoutFunction = PdfPageLayout Function(List<PdfPage> pages, PdfViewerParams params);

/// Function to normalize the matrix.
///
/// The function is called when the matrix is changed and normally used to restrict the matrix to certain range.
///
/// Another use case is to do something when the matrix is changed.
///
/// If no actual matrix change is needed, just return the input matrix.
typedef PdfMatrixNormalizeFunction =
    Matrix4 Function(Matrix4 matrix, Size viewSize, PdfPageLayout layout, PdfViewerController? controller);

/// Function to build viewer overlays.
///
/// [size] is the size of the viewer widget.
/// [handleLinkTap] is a function to handle link tap. For more details, see [PdfViewerParams.viewerOverlayBuilder].
typedef PdfViewerOverlaysBuilder =
    List<Widget> Function(BuildContext context, Size size, PdfViewerHandleLinkTap handleLinkTap);

/// Function to handle link tap.
///
/// The function returns true if it processes the link on the specified position; otherwise, returns false.
/// [position] is the position of the tap in the viewer;
/// typically it is [GestureDetector.onTapUp]'s [TapUpDetails.localPosition].
typedef PdfViewerHandleLinkTap = bool Function(Offset position);

/// Function to handle tap events.
///
/// This function is called when the user taps on the viewer.
/// It can be used to handle general tap events such as single tap, double tap, long press, etc.
/// The function returns true if it processes the tap; otherwise, returns false.
///
/// When the function returns true, the tap is considered handled and the viewer does not process it further.
typedef PdfViewerGeneralTapHandler =
    bool Function(BuildContext context, PdfViewerController controller, PdfViewerGeneralTapHandlerDetails details);

/// Describes the type of the tap.
class PdfViewerGeneralTapHandlerDetails {
  const PdfViewerGeneralTapHandlerDetails({
    required this.localPosition,
    required this.documentPosition,
    required this.type,
    required this.tapOn,
  });

  /// The global position of the tap.
  final Offset localPosition;

  /// The document position of the tap.
  final Offset documentPosition;

  /// The type of the tap.
  ///
  /// This is used to determine the type of the tap, such as single tap, double tap, long press, etc.
  final PdfViewerGeneralTapType type;

  /// Where the tap is occurred on.
  ///
  /// This is used to determine where the tap is occurred, such as on selected text, non-selected text, or background.
  final PdfViewerPart tapOn;
}

/// Function to build page overlays.
///
/// [pageRect] is the rectangle of the page in the viewer.
/// [page] is the page.
typedef PdfPageOverlaysBuilder = List<Widget> Function(BuildContext context, Rect pageRect, PdfPage page);

/// Function to build loading banner.
///
/// [bytesDownloaded] is the number of bytes downloaded so far.
/// [totalBytes] is the total number of bytes to be downloaded if available.
typedef PdfViewerLoadingBannerBuilder = Widget Function(BuildContext context, int bytesDownloaded, int? totalBytes);

/// Function to build loading error banner.
typedef PdfViewerErrorBannerBuilder =
    Widget Function(BuildContext context, Object error, StackTrace? stackTrace, PdfDocumentRef documentRef);

/// Function to build link widget for [PdfLink].
///
/// [size] is the size of the link.
typedef PdfLinkWidgetBuilder = Widget? Function(BuildContext context, PdfLink link, Size size);

/// Function to paint things on page.
///
/// [canvas] is the canvas to paint on.
/// [pageRect] is the rectangle of the page in the viewer.
/// [page] is the page.
///
/// If you have some [PdfRect] that describes something on the page,
/// you can use [PdfRect].toRect to convert it to [Rect] and draw the rect on the canvas:
///
/// ```dart
/// PdfRect pdfRect = ...;
/// canvas.drawRect(
///   pdfRect.toRectInDocument(page: page, pageRect: pageRect),
///   Paint()..color = Colors.red);
/// ```
typedef PdfViewerPagePaintCallback = void Function(ui.Canvas canvas, Rect pageRect, PdfPage page);

/// When [PdfViewerController.goToPage] is called, the page is aligned to the specified anchor.
///
/// If the viewer area is smaller than the page, only some part of the page is shown in the viewer.
/// And the anchor determines which part of the page should be shown in the viewer when [PdfViewerController.goToPage]
/// is called.
///
/// If you prefer to show the top of the page, [top] will do that.
///
/// If you prefer to show whole the page even if the page will be zoomed down to fit into the viewer,
/// [all] will do that.
///
/// Basically, [top], [left], [right], [bottom] anchors are used to make page edge line of that side visible inside
/// the view area.
///
/// [topLeft], [topCenter], [topRight], [centerLeft], [center], [centerRight], [bottomLeft], [bottomCenter],
/// and [bottomRight] are used to make the "point" visible inside the view area.
///
enum PdfPageAnchor {
  top,
  left,
  right,
  bottom,
  topLeft,
  topCenter,
  topRight,
  centerLeft,
  center,
  centerRight,
  bottomLeft,
  bottomCenter,
  bottomRight,
  all,
}

/// Parameters to customize link handling/appearance.
class PdfLinkHandlerParams {
  const PdfLinkHandlerParams({
    required this.onLinkTap,
    this.linkColor,
    this.customPainter,
    this.enableAutoLinkDetection = true,
  });

  /// Function to be called when the link is tapped.
  ///
  /// The functions should return true if it processes the link; otherwise, it should return false.
  final void Function(PdfLink link) onLinkTap;

  /// Color for the link. If null, the default color is `Colors.blue.withValue(alpha: 0.2)`.
  ///
  /// To fully customize the link appearance, use [customPainter].
  final Color? linkColor;

  /// Custom link painter for the page.
  ///
  /// The custom painter completely overrides the default link painter.
  /// The following fragment is an example to draw a red rectangle on the link area:
  ///
  /// ```dart
  /// customPainter: (canvas, pageRect, page, links) {
  ///   final paint = Paint()
  ///     ..color = Colors.red.withValue(alpha: 0.2)
  ///     ..style = PaintingStyle.fill;
  ///   for (final link in links) {
  ///     final rect = link.rect.toRectInDocument(page: page, pageRect: pageRect);
  ///     canvas.drawRect(rect, paint);
  ///   }
  /// }
  /// ```
  final PdfLinkCustomPagePainter? customPainter;

  /// Whether to try to detect Web links automatically or not.
  /// This is useful if the PDF file contains text that looks like Web links but not defined as links in the PDF.
  /// The default is true.
  final bool enableAutoLinkDetection;

  @override
  bool operator ==(covariant PdfLinkHandlerParams other) {
    if (identical(this, other)) return true;

    return other.onLinkTap == onLinkTap &&
        other.linkColor == linkColor &&
        other.customPainter == customPainter &&
        other.enableAutoLinkDetection == enableAutoLinkDetection;
  }

  @override
  int get hashCode {
    return onLinkTap.hashCode ^ linkColor.hashCode ^ customPainter.hashCode ^ enableAutoLinkDetection.hashCode;
  }
}

/// Custom painter for the page links.
typedef PdfLinkCustomPagePainter = void Function(ui.Canvas canvas, Rect pageRect, PdfPage page, List<PdfLink> links);

/// Function to handle key events.
///
/// The function can return one of the following values:
/// Returned value | Description
/// -------------- | -----------
/// true           | The key event is not handled by any other handlers.
/// false          | The key event is ignored and propagated to other handlers.
/// null           | The key event is handled by the default handler which handles several key events such as arrow keys and page up/down keys. The other keys are just ignored and propagated to other handlers.
///
/// [params] is the key handler parameters.
/// [key] is the key event.
/// [isRealKeyPress] is true if the key event is the actual key press event. It is false if the key event is generated
/// by key repeat feature.
typedef PdfViewerOnKeyCallback =
    bool? Function(PdfViewerKeyHandlerParams params, LogicalKeyboardKey key, bool isRealKeyPress);

/// Parameters for the built-in key handler.
///
/// For [autofocus], [canRequestFocus], [focusNode], and [parentNode],
/// please refer to the documentation of [Focus] widget.
class PdfViewerKeyHandlerParams {
  const PdfViewerKeyHandlerParams({
    this.enabled = true,
    this.autofocus = false,
    this.canRequestFocus = true,
    this.focusNode,
    this.parentNode,
  });

  final bool enabled;
  final bool autofocus;
  final bool canRequestFocus;
  final FocusNode? focusNode;
  final FocusNode? parentNode;

  @override
  bool operator ==(covariant PdfViewerKeyHandlerParams other) {
    if (identical(this, other)) return true;

    return other.enabled == enabled &&
        other.autofocus == autofocus &&
        other.canRequestFocus == canRequestFocus &&
        other.focusNode == focusNode &&
        other.parentNode == parentNode;
  }

  @override
  int get hashCode =>
      enabled.hashCode ^ autofocus.hashCode ^ canRequestFocus.hashCode ^ focusNode.hashCode ^ parentNode.hashCode;
}

enum PdfViewerGeneralTapType {
  /// Tap gesture.
  tap,

  /// Double tap gesture.
  doubleTap,

  /// Long press gesture.
  longPress,

  /// Secondary tap gesture.
  secondaryTap,
}

/// Parameters to customize the behavior of the PDF viewer.
///
/// These parameters are to tune the behavior/performance of the PDF viewer.
class PdfViewerBehaviorControlParams {
  const PdfViewerBehaviorControlParams({
    this.trailingPageLoadingDelay = const Duration(milliseconds: kIsWeb ? 200 : 100),
    this.enableLowResolutionPagePreview = true,
    this.pageImageCachingDelay = const Duration(milliseconds: kIsWeb ? 20 : 20),
    this.partialImageLoadingDelay = const Duration(milliseconds: kIsWeb ? 100 : 0),
  });

  /// How long to wait before loading the trailing pages after the initial page load.
  ///
  /// This is to ensure that the initial page is displayed quickly, and the trailing pages are loaded in the background.
  final Duration trailingPageLoadingDelay;

  /// Whether to enable low resolution page preview.
  final bool enableLowResolutionPagePreview;

  /// How long to wait before loading the page image.
  final Duration pageImageCachingDelay;

  /// How long to wait before loading the partial real size image.
  final Duration partialImageLoadingDelay;

  @override
  bool operator ==(Object other) {
    if (identical(this, other)) return true;

    return other is PdfViewerBehaviorControlParams &&
        other.trailingPageLoadingDelay == trailingPageLoadingDelay &&
        other.enableLowResolutionPagePreview == enableLowResolutionPagePreview &&
        other.pageImageCachingDelay == pageImageCachingDelay &&
        other.partialImageLoadingDelay == partialImageLoadingDelay;
  }

  @override
  int get hashCode =>
      trailingPageLoadingDelay.hashCode ^
      enableLowResolutionPagePreview.hashCode ^
      pageImageCachingDelay.hashCode ^
      partialImageLoadingDelay.hashCode;
}

/// Delegate for localization.
///
/// The [key] is the localization key. See [PdfViewerL10nKey] for more details.
/// The [args] are the arguments for the localization string.
///
/// If the function returns null, the default localization string will be used.
typedef PdfViewerL10nDelegate = String? Function(PdfViewerL10nKey key, [List<Object?>? args]);

/// Localization keys for the PDF viewer.
enum PdfViewerL10nKey {
  /// "Copy" action label.
  copy,

  /// "Select All" action label.
  selectAll,
}<|MERGE_RESOLUTION|>--- conflicted
+++ resolved
@@ -958,7 +958,6 @@
 /// [textSelection] contains the selected text range on each page.
 typedef PdfViewerTextSelectionChangeCallback = void Function(PdfTextSelection textSelection);
 
-<<<<<<< HEAD
 /// Callback for when a selection handle pan starts
 typedef PdfViewerSelectionHandlePanStartCallback = void Function(PdfTextSelectionAnchor anchor);
 
@@ -968,12 +967,9 @@
 /// Callback for when a selection handle pan ends
 typedef PdfViewerSelectionHandlePanEndCallback = void Function(PdfTextSelectionAnchor anchor);
 
-/// Text selection
-=======
 /// Interface for text selection information.
 ///
 /// To perform text selection actions, use [PdfTextSelectionDelegate].
->>>>>>> 9e6ef831
 abstract class PdfTextSelection {
   /// Whether the text selection is enabled by the configuration.
   ///
