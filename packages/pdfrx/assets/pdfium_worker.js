//
// A small implementation of a Web Worker that uses pdfium.wasm to render PDF files.
//

/**
 * PDFium WASM module imports
 */
const Pdfium = {
  /**
   * @param {WebAssembly.Exports} wasmExports
   */
  initWith: function (wasmExports) {
    Pdfium.wasmExports = wasmExports;
    Pdfium.memory = Pdfium.wasmExports.memory;
    Pdfium.wasmTable = Pdfium.wasmExports['__indirect_function_table'];
    Pdfium.stackSave = Pdfium.wasmExports['emscripten_stack_get_current'];
    Pdfium.stackRestore = Pdfium.wasmExports['_emscripten_stack_restore'];
    Pdfium.setThrew = Pdfium.wasmExports['setThrew'];
    Pdfium.__emscripten_stack_alloc = wasmExports['_emscripten_stack_alloc'];
  },

  /**
   * @type {WebAssembly.Exports}
   */
  wasmExports: null,
  /**
   * @type {WebAssembly.Memory}
   */
  memory: null,
  /**
   * @type {WebAssembly.Table}
   */
  wasmTable: null,
  /**
   * @type {WebAssembly.Table}
   */
  wasmTableMirror: [],
  /**
   * @type {WeakMap<Function, number>}
   */
  functionsInTableMap: null,
  /**
   * @type {number[]}
   */
  freeTableIndexes: [],
  /**
   * @type {function():number}
   */
  stackSave: null,
  /**
   * @type {function(number):void}
   */
  stackRestore: null,
  /**
   * @type {function(number, number):void}
   */
  setThrew: null,
  /**
   * @type {function(number):number}
   */
  __emscripten_stack_alloc: null,

  /**
   * Invoke a function from the WASM table
   * @param {number} index Function index
   * @param {function(function())} func Function to call
   * @returns {*} Result of the function
   */
  invokeFunc: function (index, func) {
    const sp = Pdfium.stackSave();
    try {
      return func(Pdfium.wasmTable.get(index));
    } catch (e) {
      Pdfium.stackRestore(sp);
      if (e !== e + 0) throw e;
      Pdfium.setThrew(1, 0);
    }
  },

  getCFunc: (ident) => Pdfium.wasmExports['_' + ident],
  writeArrayToMemory: (array, buffer) => HEAP8.set(array, buffer),
  stackAlloc: (sz) => Pdfium.__emscripten_stack_alloc(sz),
  stringToUTF8OnStack: (str) => {
    const size = StringUtils.lengthBytesUTF8(str) + 1;
    const ret = Pdfium.stackAlloc(size);
    StringUtils.stringToUtf8Bytes(str, ret);
    return ret;
  },
  ccall: (ident, returnType, argTypes, args, opts) => {
    const toC = {
      string: (str) => {
        let ret = 0;
        if (str !== null && str !== undefined && str !== 0) {
          ret = Pdfium.stringToUTF8OnStack(str);
        }
        return ret;
      },
      array: (arr) => {
        const ret = Pdfium.stackAlloc(arr.length);
        Pdfium.writeArrayToMemory(arr, ret);
        return ret;
      },
    };
    function convertReturnValue(ret) {
      if (returnType === 'string') return UTF8ToString(ret);
      if (returnType === 'boolean') return Boolean(ret);
      return ret;
    }
    const func = Pdfium.getCFunc(ident);
    const cArgs = [];
    let stack = 0;
    if (args) {
      for (let i = 0; i < args.length; i++) {
        const converter = toC[argTypes[i]];
        if (converter) {
          if (stack === 0) stack = Pdfium.stackSave();
          cArgs[i] = converter(args[i]);
        } else {
          cArgs[i] = args[i];
        }
      }
    }
    let ret = func(...cArgs);
    function onDone(ret) {
      if (stack !== 0) Pdfium.stackRestore(stack);
      return convertReturnValue(ret);
    }
    ret = onDone(ret);
    return ret;
  },
  cwrap: (ident, returnType, argTypes, opts) => {
    const numericArgs = !argTypes || argTypes.every((type) => type === 'number' || type === 'boolean');
    const numericRet = returnType !== 'string';
    if (numericRet && numericArgs && !opts) {
      return Pdfium.getCFunc(ident);
    }
    return (...args) => Pdfium.ccall(ident, returnType, argTypes, args, opts);
  },
  uleb128Encode: (n, target) => {
    if (n < 128) {
      target.push(n);
    } else {
      target.push(n % 128 | 128, n >> 7);
    }
  },
  sigToWasmTypes: (sig) => {
    const typeNames = {
      i: 'i32',
      j: 'i64',
      f: 'f32',
      d: 'f64',
      e: 'externref',
      p: 'i32',
    };
    const type = {
      parameters: [],
      results: sig[0] == 'v' ? [] : [typeNames[sig[0]]],
    };
    for (let i = 1; i < sig.length; ++i) {
      type.parameters.push(typeNames[sig[i]]);
    }
    return type;
  },
  generateFuncType: (sig, target) => {
    const sigRet = sig.slice(0, 1);
    const sigParam = sig.slice(1);
    const typeCodes = { i: 127, p: 127, j: 126, f: 125, d: 124, e: 111 };
    target.push(96);
    Pdfium.uleb128Encode(sigParam.length, target);
    for (let i = 0; i < sigParam.length; ++i) {
      target.push(typeCodes[sigParam[i]]);
    }
    if (sigRet == 'v') {
      target.push(0);
    } else {
      target.push(1, typeCodes[sigRet]);
    }
  },
  convertJsFunctionToWasm: (func, sig) => {
    if (typeof WebAssembly.Function == 'function') {
      return new WebAssembly.Function(Pdfium.sigToWasmTypes(sig), func);
    }
    const typeSectionBody = [1];
    Pdfium.generateFuncType(sig, typeSectionBody);
    const bytes = [0, 97, 115, 109, 1, 0, 0, 0, 1];
    Pdfium.uleb128Encode(typeSectionBody.length, bytes);
    bytes.push(...typeSectionBody);
    bytes.push(2, 7, 1, 1, 101, 1, 102, 0, 0, 7, 5, 1, 1, 102, 0, 0);
    const module = new WebAssembly.Module(new Uint8Array(bytes));
    const instance = new WebAssembly.Instance(module, { e: { f: func } });
    const wrappedFunc = instance.exports['f'];
    return wrappedFunc;
  },
  updateTableMap: (offset, count) => {
    if (Pdfium.functionsInTableMap) {
      for (let i = offset; i < offset + count; i++) {
        const item = Pdfium.wasmTable.get(i);
        if (item) {
          Pdfium.functionsInTableMap.set(item, i);
        }
      }
    }
  },
  getFunctionAddress: (func) => {
    if (!Pdfium.functionsInTableMap) {
      Pdfium.functionsInTableMap = new WeakMap();
      Pdfium.updateTableMap(0, Pdfium.wasmTable.length);
    }
    return Pdfium.functionsInTableMap.get(func) || 0;
  },
  getEmptyTableSlot: () => {
    if (Pdfium.freeTableIndexes.length) return Pdfium.freeTableIndexes.pop();
    try {
      Pdfium.wasmTable.grow(1);
    } catch (err) {
      if (!(err instanceof RangeError)) {
        throw err;
      }
      throw 'Unable to grow wasm table. Set ALLOW_TABLE_GROWTH.';
    }
    return Pdfium.wasmTable.length - 1;
  },
  /**
   * @param {function} func Function to add
   * @param {string} sig Signature of the function
   * @return {number} Function index in the table
   */
  addFunction: (func, sig) => {
    const rtn = Pdfium.getFunctionAddress(func);
    if (rtn) {
      return rtn;
    }
    const ret = Pdfium.getEmptyTableSlot();
    try {
      Pdfium.wasmTable.set(ret, func);
    } catch (err) {
      if (!(err instanceof TypeError)) {
        throw err;
      }
      const wrapped = Pdfium.convertJsFunctionToWasm(func, sig);
      Pdfium.wasmTable.set(ret, wrapped);
    }
    Pdfium.functionsInTableMap.set(func, ret);
    return ret;
  },
  removeFunction: (index) => {
    Pdfium.functionsInTableMap.delete(Pdfium.wasmTable.get(index));
    Pdfium.wasmTable.set(index, null);
    Pdfium.freeTableIndexes.push(index);
  },
};

/**
 * @typedef {Object} FileContext Defines I/O functions for a file
 * @property {number} size File size
 * @property {function(FileDescriptorContext, Uint8Array):number} read read(context, data)
 * @property {function(FileDescriptorContext):void|undefined} close close(context)
 * @property {function(FileDescriptorContext, Uint8Array):number|undefined} write write(context, data)
 * @property {function(FileDescriptorContext):number|undefined} sync sync(context)
 */

/**
 * @typedef {Object} FileDescriptorContext Defines I/O functions for a file descriptor
 * @property {number} size File size
 * @property {function(FileDescriptorContext, Uint8Array):number} read read(context, data)
 * @property {function(FileDescriptorContext):void|undefined} close close(context)
 * @property {function(FileDescriptorContext, Uint8Array):number|undefined} write write(context, data)
 * @property {function(FileDescriptorContext):number|undefined} sync sync(context)
 * @property {string} fileName
 * @property {number} fd
 * @property {number} flags
 * @property {number} mode
 * @property {number} dirfd
 * @property {number} position Current position
 */

/**
 * @typedef {Object} DirectoryContext Defines I/O functions for a directory file descriptor
 * @property {string[]} entries Directory entries (For directories, the name should be terminated with /)
 */

/**
 * @typedef {Object} DirectoryFileDescriptorContext Defines I/O functions for a directory file descriptor
 * @property {string[]} entries Directory entries (For directories, the name should be terminated with /)
 * @property {string} fileName
 * @property {number} fd
 * @property {number} dirfd
 * @property {number} position Current entry index
 */

/**
 * Emulate file system for PDFium
 */
class FileSystemEmulator {
  constructor() {
    /**
     * Filename to I/O functions/data
     * @type {Object<string, FileContext|DirectoryContext>}
     */
    this.fn2context = {};
    /**
     * File descriptor to I/O functions/data
     * @type {Object<number, FileDescriptorContext|DirectoryFileDescriptorContext>}
     */
    this.fd2context = {};
    /**
     * Last assigned file descriptor
     * @type {number}
     */
    this.fdAssignedLast = 1000;
  }

  /**
   * Register file
   * @param {string} fn Filename
   * @param {FileContext|DirectoryContext} context I/O functions/data
   */
  registerFile(fn, context) {
    this.fn2context[fn] = context;
  }

  /**
   * Register file with ArrayBuffer
   * @param {string} fn Filename
   * @param {ArrayBuffer} data File data
   */
  registerFileWithData(fn, data) {
    data = data.buffer != null ? data.buffer : data;
    this.registerFile(fn, {
      size: data.byteLength,
      read: function (context, buffer) {
        try {
          const size = Math.min(buffer.byteLength, data.byteLength - context.position);
          const array = new Uint8Array(data, context.position, size);
          buffer.set(array);
          context.position += array.byteLength;
          return array.length;
        } catch (err) {
          console.error(`read error: ${_error(err)}`);
          return 0;
        }
      },
    });
  }

  /**
   * Unregister file/directory context
   * @param {string} fn Filename
   */
  unregisterFile(fn) {
    delete this.fn2context[fn];
  }

  /**
   * Open a file
   * @param {number} dirfd Directory file descriptor
   * @param {number} fileNamePtr Pointer to buffer that contains filename
   * @param {number} flags File open flags
   * @param {number} mode File open mode
   * @returns {number} File descriptor
   */
  openFile(dirfd, fileNamePtr, flags, mode) {
    const fn = StringUtils.utf8BytesToString(new Uint8Array(Pdfium.memory.buffer, fileNamePtr, 2048));
    const funcs = this.fn2context[fn];
    if (funcs) {
      const fd = ++this.fdAssignedLast;
      this.fd2context[fd] = { ...funcs, fd, flags, mode, dirfd, position: 0 };
      return fd;
    }
    console.error(`openFile: not found: ${dirfd}/${fn}`);
    return -1;
  }

  /**
   * Close a file
   * @param {number} fd File descriptor
   */
  closeFile(fd) {
    const context = this.fd2context[fd];
    context.close?.call(context);
    delete this.fd2context[fd];
    return 0;
  }

  /**
   * Seek to a position in a file
   * @param {number} fd File descriptor
   * @returns {number} New offset
   */
  seek(fd) {
    let offset, whence, newOffset;
    if (arguments.length == 4) {
      // (fd: number, offset: BigInt, whence: number, newOffset: number)
      offset = Number(arguments[1]); // BigInt to Number
      whence = arguments[2];
      newOffset = arguments[3];
    } else if (arguments.length == 5) {
      // (fd: number, offset_low: number, offset_high: number, whence: number, newOffset: number)
      offset = arguments[1]; // offset_low; offset_high is ignored
      whence = arguments[3];
      newOffset = arguments[4];
    } else {
      throw new Error(`seek: invalid arguments count: ${arguments.length}`);
    }

    const context = this.fd2context[fd];
    switch (whence) {
      case 0: // SEEK_SET
        context.position = offset;
        break;
      case 1: // SEEK_CUR
        context.position += offset;
        break;
      case 2: // SEEK_END
        context.position = context.size + offset;
        break;
    }
    const offsetLowHigh = new Uint32Array(Pdfium.memory.buffer, newOffset, 2);
    offsetLowHigh[0] = context.position;
    offsetLowHigh[1] = 0;
    return 0;
  }

  /**
   * fd__write
   * @param {num} fd
   * @param {num} iovs
   * @param {num} iovs_len
   * @param {num} ret_ptr
   */
  write(fd, iovs, iovs_len, ret_ptr) {
    const context = this.fd2context[fd];
    let total = 0;
    for (let i = 0; i < iovs_len; i++) {
      const iov = new Int32Array(Pdfium.memory.buffer, iovs + i * 8, 2);
      const ptr = iov[0];
      const len = iov[1];
      const written = context.write(context, new Uint8Array(Pdfium.memory.buffer, ptr, len));
      total += written;
      if (written < len) break;
    }
    const bytes_written = new Uint32Array(Pdfium.memory.buffer, ret_ptr, 1);
    bytes_written[0] = written;
    return 0;
  }

  /**
   * fd_read
   * @param {num} fd
   * @param {num} iovs
   * @param {num} iovs_len
   * @param {num} ret_ptr
   */
  read(fd, iovs, iovs_len, ret_ptr) {
    /** @type {FileDescriptorContext} */
    const context = this.fd2context[fd];
    let total = 0;
    for (let i = 0; i < iovs_len; i++) {
      const iov = new Int32Array(Pdfium.memory.buffer, iovs + i * 8, 2);
      const ptr = iov[0];
      const len = iov[1];
      const read = context.read(context, new Uint8Array(Pdfium.memory.buffer, ptr, len));
      total += read;
      if (read < len) break;
    }
    const bytes_read = new Uint32Array(Pdfium.memory.buffer, ret_ptr, 1);
    bytes_read[0] = total;
    return 0;
  }

  sync(fd) {
    const context = this.fd2context[fd];
    return context.sync(context);
  }

  /**
   * __syscall_fstat64
   * @param {num} fd
   * @param {num} statbuf
   * @returns {num}
   */
  fstat(fd, statbuf) {
    const context = this.fd2context[fd];
    const buffer = new Int32Array(Pdfium.memory.buffer, statbuf, 92);
    buffer[6] = context.size; // st_size
    buffer[7] = 0;
    return 0;
  }

  /**
   * __syscall_stat64
   * @param {num} pathnamePtr
   * @param {num} statbuf
   * @returns {num}
   */
  stat64(pathnamePtr, statbuf) {
    const fn = StringUtils.utf8BytesToString(new Uint8Array(Pdfium.memory.buffer, pathnamePtr, 2048));
    const funcs = this.fn2context[fn];
    if (funcs) {
      const buffer = new Int32Array(Pdfium.memory.buffer, statbuf, 92);
      buffer[6] = funcs.size; // st_size
      buffer[7] = 0;
      return 0;
    }
    return -1;
  }

  /**
   * __syscall_getdents64
   * @param {num} fd
   * @param {num} dirp struct linux_dirent64
   * @param {num} count
   * @returns {num}
   */
  getdents64(fd, dirp, count) {
    /** @type {DirectoryFileDescriptorContext} */
    const context = this.fd2context[fd];
    const entries = context.entries;
<<<<<<< HEAD
    if (entries == null) return -1; // not a directory
    context.getdents_position = context.getdents_position || 0;
=======
    context.getdents_position = context.getdents_position || 0;
    if (entries == null) return -1;
>>>>>>> 1174be6c
    let written = 0;
    const DT_REG = 8,
      DT_DIR = 4;
    _memset(dirp, 0, count);
    for (; context.position < entries.length; context.position++) {
      const i = context.position;
      let d_type, d_name;
      if (entries[i].endsWith('/')) {
        d_type = DT_DIR;
        d_name = entries[i].substring(0, entries[i].length - 1);
      } else {
        d_type = DT_REG;
        d_name = entries[i];
      }
      const d_nameLength = StringUtils.lengthBytesUTF8(d_name) + 1;
      const size = 8 + 8 + 2 + 1 + d_nameLength;
      if (written + size > count) break;

      const buffer = new Uint8Array(Pdfium.memory.buffer, dirp + written, size);
      // d_off
      const d_off = written + size;
      buffer[8] = d_off & 255;
      buffer[9] = (d_off >> 8) & 255;
      buffer[10] = (d_off >> 16) & 255;
      buffer[11] = (d_off >> 24) & 255;
      // d_reclen
      buffer[16] = size & 255;
      buffer[17] = (size >> 8) & 255;
      // d_type
      buffer[18] = d_type;
      // d_name
      StringUtils.stringToUtf8Bytes(d_name, new Uint8Array(Pdfium.memory.buffer, dirp + written + 19, d_nameLength));
      written = d_off;
    }
    return written;
  }
}

function _error(e) {
  return e.stack ? e.stack.toString() : e.toString();
}

function _notImplemented(name) {
  throw new Error(`${name} is not implemented`);
}

const fileSystem = new FileSystemEmulator();

const emEnv = {
  __assert_fail: function (condition, filename, line, func) {
    throw new Error(`Assertion failed: ${condition} at ${filename}:${line} (${func})`);
  },
  _emscripten_memcpy_js: function (dest, src, num) {
    new Uint8Array(Pdfium.memory.buffer).copyWithin(dest, src, src + num);
  },
  __syscall_openat: fileSystem.openFile.bind(fileSystem),
  __syscall_fstat64: fileSystem.fstat.bind(fileSystem),
  __syscall_ftruncate64: function (fd, zero, zero2, zero3) {
    _notImplemented('__syscall_ftruncate64');
  },
  __syscall_stat64: fileSystem.stat64.bind(fileSystem),
  __syscall_newfstatat: function (dirfd, pathnamePtr, statbuf, flags) {
    _notImplemented('__syscall_newfstatat');
  },
  __syscall_lstat64: function (pathnamePtr, statbuf) {
    _notImplemented('__syscall_lstat64');
  },
  __syscall_fcntl64: function (fd, cmd, arg) {
    _notImplemented('__syscall_fcntl64');
  },
  __syscall_ioctl: function (fd, request, arg) {
    _notImplemented('__syscall_ioctl');
  },
  __syscall_getdents64: fileSystem.getdents64.bind(fileSystem),
  __syscall_unlinkat: function (dirfd, pathnamePtr, flags) {
    _notImplemented('__syscall_unlinkat');
  },
  __syscall_rmdir: function (pathnamePtr) {
    _notImplemented('__syscall_rmdir');
  },
  _abort_js: function (what) {
    throw new Error(what);
  },
  _emscripten_throw_longjmp: function () {
    throw Infinity;
  },
  _gmtime_js: function (time, tmPtr) {
    time = Number(time);
    const date = new Date(time * 1000);
    const tm = new Int32Array(Pdfium.memory.buffer, tmPtr, 9);
    tm[0] = date.getUTCSeconds();
    tm[1] = date.getUTCMinutes();
    tm[2] = date.getUTCHours();
    tm[3] = date.getUTCDate();
    tm[4] = date.getUTCMonth();
    tm[5] = date.getUTCFullYear() - 1900;
    tm[6] = date.getUTCDay();
    tm[7] = 0; // dst
    tm[8] = 0; // gmtoff
  },
  _localtime_js: function (time, tmPtr) {
    _notImplemented('_localtime_js');
  },
  _tzset_js: function () {},
  emscripten_date_now: function () {
    return Date.now();
  },
  emscripten_errn: function () {
    _notImplemented('emscripten_errn');
  },
  emscripten_resize_heap: function (requestedSizeInBytes) {
    const maxHeapSizeInBytes = 2 * 1024 * 1024 * 1024; // 2GB
    if (requestedSizeInBytes > maxHeapSizeInBytes) {
      console.error(
        `emscripten_resize_heap: Cannot enlarge memory, asked for ${requestedPageCount} bytes but limit is ${maxHeapSizeInBytes}`
      );
      return false;
    }

    const pageSize = 65536;
    const oldPageCount = ((Pdfium.memory.buffer.byteLength + pageSize - 1) / pageSize) | 0;
    const requestedPageCount = ((requestedSizeInBytes + pageSize - 1) / pageSize) | 0;
    const newPageCount = Math.max(oldPageCount * 1.5, requestedPageCount) | 0;
    try {
      Pdfium.memory.grow(newPageCount - oldPageCount);
      console.log(`emscripten_resize_heap: ${oldPageCount} => ${newPageCount}`);
      return true;
    } catch (e) {
      console.error(`emscripten_resize_heap: Failed to resize heap: ${_error(e)}`);
      return false;
    }
  },
  exit: function (status) {
    _notImplemented('exit');
  },
  invoke_ii: function (index, a) {
    return Pdfium.invokeFunc(index, function (func) {
      return func(a);
    });
  },
  invoke_iii: function (index, a, b) {
    return Pdfium.invokeFunc(index, function (func) {
      return func(a, b);
    });
  },
  invoke_iiii: function (index, a, b, c) {
    return Pdfium.invokeFunc(index, function (func) {
      return func(a, b, c);
    });
  },
  invoke_iiiii: function (index, a, b, c, d) {
    return Pdfium.invokeFunc(index, function (func) {
      return func(a, b, c, d);
    });
  },
  invoke_v: function (index) {
    return Pdfium.invokeFunc(index, function (func) {
      func();
    });
  },
  invoke_viii: function (index, a, b, c) {
    Pdfium.invokeFunc(index, function (func) {
      func(a, b, c);
    });
  },
  invoke_viiii: function (index, a, b, c, d) {
    Pdfium.invokeFunc(index, function (func) {
      func(a, b, c, d);
    });
  },
  print: function (text) {
    console.log(text);
  },
  printErr: function (text) {
    console.error(text);
  },
};

const wasi = {
  proc_exit: function (code) {
    _notImplemented('proc_exit');
  },
  environ_sizes_get: function (environCount, environBufSize) {
    _notImplemented('environ_sizes_get');
  },
  environ_get: function (environ, environBuf) {
    _notImplemented('environ_get');
  },
  fd_close: fileSystem.closeFile.bind(fileSystem),
  fd_seek: fileSystem.seek.bind(fileSystem),
  fd_write: fileSystem.write.bind(fileSystem),
  fd_read: fileSystem.read.bind(fileSystem),
  fd_sync: fileSystem.sync.bind(fileSystem),
};

/**
 * @param {{url: string, password: string|undefined, useProgressiveLoading: boolean|undefined, headers: Object.<string, string>|undefined, withCredentials: boolean|undefined, progressCallbackId: number|undefined, preferRangeAccess: boolean|undefined}} params
 */
async function loadDocumentFromUrl(params) {
  const url = params.url;
  const password = params.password || '';
  const useProgressiveLoading = params.useProgressiveLoading || false;
  const headers = params.headers || {};
  const withCredentials = params.withCredentials || false;
  const progressCallbackId = params.progressCallbackId;

  const response = await fetch(url, {
    headers: headers,
    mode: 'cors',
    credentials: withCredentials ? 'include' : 'same-origin',
    redirect: 'follow',
  });
  const contentLength = parseInt(response.headers.get('content-length') || '0', 10);

  // If we have progress callback and a valid content length, use streaming
  if (progressCallbackId && contentLength > 0 && response.body) {
    const reader = response.body.getReader();
    const chunks = [];
    let receivedLength = 0;

    while (true) {
      const { done, value } = await reader.read();
      if (done) break;
      chunks.push(value);
      receivedLength += value.length;

      // Send progress callback
      invokeCallback(progressCallbackId, receivedLength, contentLength);
    }

    // Combine chunks into single ArrayBuffer
    const data = new Uint8Array(receivedLength);
    let position = 0;
    for (const chunk of chunks) {
      data.set(chunk, position);
      position += chunk.length;
    }

    return loadDocumentFromData({
      data: data.buffer,
      password,
      useProgressiveLoading,
    });
  } else {
    // No progress callback or content-length, just get the data directly
    return loadDocumentFromData({
      data: await response.arrayBuffer(),
      password,
      useProgressiveLoading,
    });
  }
}

/**
 * @param {{data: ArrayBuffer, password: string|undefined, useProgressiveLoading: boolean|undefined}} params
 */
function loadDocumentFromData(params) {
  const data = params.data;
  const password = params.password || '';
  const useProgressiveLoading = params.useProgressiveLoading;

  const sizeThreshold = 1024 * 1024; // 1MB
  if (data.byteLength < sizeThreshold) {
    const buffer = Pdfium.wasmExports.malloc(data.byteLength);
    if (buffer === 0) {
      throw new Error('Failed to allocate memory for PDF data (${data.byteLength} bytes)');
    }
    new Uint8Array(Pdfium.memory.buffer, buffer, data.byteLength).set(new Uint8Array(data));
    const passwordPtr = StringUtils.allocateUTF8(password);
    const docHandle = Pdfium.wasmExports.FPDF_LoadMemDocument(buffer, data.byteLength, passwordPtr);
    StringUtils.freeUTF8(passwordPtr);
    return _loadDocument(docHandle, useProgressiveLoading, () => Pdfium.wasmExports.free(buffer));
  }

  const tempFileName = params.url ?? '/tmp/temp.pdf';
  fileSystem.registerFileWithData(tempFileName, data);

  const fileNamePtr = StringUtils.allocateUTF8(tempFileName);
  const passwordPtr = StringUtils.allocateUTF8(password);
  const docHandle = Pdfium.wasmExports.FPDF_LoadDocument(fileNamePtr, passwordPtr);
  StringUtils.freeUTF8(passwordPtr);
  StringUtils.freeUTF8(fileNamePtr);
  return _loadDocument(docHandle, useProgressiveLoading, () => fileSystem.unregisterFile(tempFileName));
}

/** @type {Object<number, function():void>} */
const disposers = {};

/** @typedef {{face: string, weight: number, italic: boolean, charset: number, pitch_family: number}} FontQuery
 * @typedef {Object<string, FontQuery>} FontQueries
 */
/** @type {FontQueries} */
let lastMissingFonts = {};

/** @type {Object<number, FontQueries>} */
let missingFonts = {};

/**
 *
 * @param {number} docHandle
 * @returns {FontQueries} Missing fonts new found.
 */
function _updateMissingFonts(docHandle) {
  if (Object.keys(lastMissingFonts).length === 0) return;

  const existing = missingFonts[docHandle] ?? {};
  missingFonts[docHandle] = { ...existing, ...lastMissingFonts };
  const result = lastMissingFonts;
  lastMissingFonts = {};
  return result;
}

function _resetMissingFonts() {
  missingFonts = {};
}

/**
 * @typedef {{docHandle: number,permissions: number, securityHandlerRevision: number, pages: PdfPage[], formHandle: number, formInfo: number, missingFonts: FontQueries}} PdfDocument
 * @typedef {{pageIndex: number, width: number, height: number, rotation: number, isLoaded: boolean}} PdfPage
 * @typedef {{errorCode: number, errorCodeStr: string|undefined, message: string}} PdfError
 */

/**
 * @param {number} docHandle
 * @param {boolean} useProgressiveLoading
 * @param {function():void} onDispose
 * @returns {PdfDocument|PdfError}
 */
function _loadDocument(docHandle, useProgressiveLoading, onDispose) {
  let formInfo = 0;
  let formHandle = 0;
  try {
    if (!docHandle) {
      const error = Pdfium.wasmExports.FPDF_GetLastError();
      const errorStr = _errorMappings[error];
      return {
        errorCode: error,
        errorCodeStr: _errorMappings[error],
        message: `Failed to load document`,
      };
    }

    missingFonts[docHandle] = {};
    lastMissingFonts = {};

    const pageCount = Pdfium.wasmExports.FPDF_GetPageCount(docHandle);
    const permissions = Pdfium.wasmExports.FPDF_GetDocPermissions(docHandle);
    const securityHandlerRevision = Pdfium.wasmExports.FPDF_GetSecurityHandlerRevision(docHandle);

    const formInfoSize = 35 * 4;
    formInfo = Pdfium.wasmExports.malloc(formInfoSize);
    const uint32 = new Uint32Array(Pdfium.memory.buffer, formInfo, formInfoSize >> 2);
    uint32[0] = 1; // version
    formHandle = Pdfium.wasmExports.FPDFDOC_InitFormFillEnvironment(docHandle, formInfo);

    const pages = _loadPagesInLimitedTime(docHandle, 0, useProgressiveLoading ? 1 : null);
    if (useProgressiveLoading) {
      const firstPage = pages[0];
      for (let i = 1; i < pageCount; i++) {
        pages.push({
          pageIndex: i,
          width: firstPage.width,
          height: firstPage.height,
          rotation: firstPage.rotation,
          isLoaded: false,
        });
      }
    }
    disposers[docHandle] = onDispose;
    _updateMissingFonts(docHandle);

    return {
      docHandle: docHandle,
      permissions: permissions,
      securityHandlerRevision: securityHandlerRevision,
      pages: pages,
      formHandle: formHandle,
      formInfo: formInfo,
      missingFonts: missingFonts[docHandle],
    };
  } catch (e) {
    try {
      if (formHandle !== 0) Pdfium.wasmExports.FPDFDOC_ExitFormFillEnvironment(formHandle);
    } catch (e) {}
    Pdfium.wasmExports.free(formInfo);
    delete disposers[docHandle];
    onDispose();
    throw e;
  }
}

/**
 * @param {number} docHandle
 * @param {number} pagesLoadedCountSoFar
 * @param {number|null} maxPageCountToLoadAdditionally
 * @param {number} timeoutMs
 * @returns {PdfPage[]}
 */
function _loadPagesInLimitedTime(docHandle, pagesLoadedCountSoFar, maxPageCountToLoadAdditionally, timeoutMs) {
  const pageCount = Pdfium.wasmExports.FPDF_GetPageCount(docHandle);
  const end =
    maxPageCountToLoadAdditionally == null
      ? pageCount
      : Math.min(pageCount, pagesLoadedCountSoFar + maxPageCountToLoadAdditionally);
  const t = timeoutMs != null ? Date.now() + timeoutMs : null;
  /** @type {PdfPage[]} */
  const pages = [];
  _resetMissingFonts();
  for (let i = pagesLoadedCountSoFar; i < end; i++) {
    const pageHandle = Pdfium.wasmExports.FPDF_LoadPage(docHandle, i);
    if (!pageHandle) {
      const error = Pdfium.wasmExports.FPDF_GetLastError();
      throw new Error(`FPDF_LoadPage failed (${_getErrorMessage(error)})`);
    }

    pages.push({
      pageIndex: i,
      width: Pdfium.wasmExports.FPDF_GetPageWidth(pageHandle),
      height: Pdfium.wasmExports.FPDF_GetPageHeight(pageHandle),
      rotation: Pdfium.wasmExports.FPDFPage_GetRotation(pageHandle),
      isLoaded: true,
    });
    Pdfium.wasmExports.FPDF_ClosePage(pageHandle);
    if (t != null && Date.now() > t) {
      break;
    }
  }
  _updateMissingFonts(docHandle);
  return pages;
}

/**
 * @param {{docHandle: number, loadUnitDuration: number}} params
 * @returns {{pages: PdfPage[], missingFonts: FontQueries}}
 */
function loadPagesProgressively(params) {
  const { docHandle, firstPageIndex, loadUnitDuration } = params;
  const pages = _loadPagesInLimitedTime(docHandle, firstPageIndex, null, loadUnitDuration);
  return { pages, missingFonts: missingFonts[docHandle] };
}

/**
 * @param {{formHandle: number, formInfo: number, docHandle: number}} params
 */
function closeDocument(params) {
  if (params.formHandle) {
    try {
      Pdfium.wasmExports.FPDFDOC_ExitFormFillEnvironment(params.formHandle);
    } catch (e) {}
  }
  Pdfium.wasmExports.free(params.formInfo);
  Pdfium.wasmExports.FPDF_CloseDocument(params.docHandle);
  disposers[params.docHandle]();
  delete disposers[params.docHandle];
  delete missingFonts[params.docHandle];
  return { message: 'Document closed' };
}

/**
 * @typedef {{pageIndex: number, command: string, params: number[]}} PdfDest
 * @typedef {{title: string, dest: PdfDest, children: OutlineNode[]}} OutlineNode
 */

/**
 * @param {{docHandle: number}} params
 * @return {OutlineNode[]}
 */
function loadOutline(params) {
  return {
    outline: _getOutlineNodeSiblings(
      Pdfium.wasmExports.FPDFBookmark_GetFirstChild(params.docHandle, null),
      params.docHandle
    ),
  };
}

/**
 * @param {number} bookmark
 * @param {number} docHandle
 * @return {OutlineNode[]}
 */
function _getOutlineNodeSiblings(bookmark, docHandle) {
  /** @type {OutlineNode[]} */
  const siblings = [];
  while (bookmark) {
    const titleBufSize = Pdfium.wasmExports.FPDFBookmark_GetTitle(bookmark, null, 0);
    const titleBuf = Pdfium.wasmExports.malloc(titleBufSize);
    Pdfium.wasmExports.FPDFBookmark_GetTitle(bookmark, titleBuf, titleBufSize);
    const title = StringUtils.utf16BytesToString(new Uint8Array(Pdfium.memory.buffer, titleBuf, titleBufSize));
    Pdfium.wasmExports.free(titleBuf);
    siblings.push({
      title: title,
      dest: _pdfDestFromDest(Pdfium.wasmExports.FPDFBookmark_GetDest(docHandle, bookmark), docHandle),
      children: _getOutlineNodeSiblings(Pdfium.wasmExports.FPDFBookmark_GetFirstChild(docHandle, bookmark), docHandle),
    });
    bookmark = Pdfium.wasmExports.FPDFBookmark_GetNextSibling(docHandle, bookmark);
  }
  return siblings;
}

/**
 * @param {{docHandle: number, pageIndex: number}} params
 * @return {number} Page handle
 */
function loadPage(params) {
  const pageHandle = Pdfium.wasmExports.FPDF_LoadPage(params.docHandle, params.pageIndex);
  if (!pageHandle) {
    throw new Error(`Failed to load page ${params.pageIndex} from document ${params.docHandle}`);
  }
  return { pageHandle: pageHandle };
}

/**
 * @param {{pageHandle: number}} params
 */
function closePage(params) {
  Pdfium.wasmExports.FPDF_ClosePage(params.pageHandle);
  return { message: 'Page closed' };
}

/**
 *
 * @param {{
 * docHandle: number,
 * pageIndex: number,
 * x: number,
 * y: number,
 * width: number,
 * height: number,
 * fullWidth: number,
 * fullHeight: number,
 * backgroundColor: number,
 * annotationRenderingMode: number,
 * flags: number,
 * formHandle: number
 * }} params
 * @returns {{
 * imageData: ArrayBuffer,
 * width: number,
 * height: number,
 * missingFonts: FontQueries
 * }}
 */
function renderPage(params) {
  const {
    docHandle,
    pageIndex,
    x = 0,
    y = 0,
    width = 800,
    height = 600,
    fullWidth = width,
    fullHeight = height,
    backgroundColor,
    annotationRenderingMode = 0,
    flags = 0,
    formHandle,
  } = params;

  let pageHandle = 0;
  let bufferPtr = 0;
  let bitmap = 0;

  try {
    _resetMissingFonts();
    pageHandle = Pdfium.wasmExports.FPDF_LoadPage(docHandle, pageIndex);
    if (!pageHandle) {
      throw new Error(`Failed to load page ${pageIndex} from document ${docHandle}`);
    }

    const bufferSize = width * height * 4;
    bufferPtr = Pdfium.wasmExports.malloc(bufferSize);
    if (!bufferPtr) {
      throw new Error('Failed to allocate memory for rendering');
    }
    const FPDFBitmap_BGRA = 4;
    bitmap = Pdfium.wasmExports.FPDFBitmap_CreateEx(width, height, FPDFBitmap_BGRA, bufferPtr, width * 4);
    if (!bitmap) {
      throw new Error('Failed to create bitmap for rendering');
    }

    Pdfium.wasmExports.FPDFBitmap_FillRect(bitmap, 0, 0, width, height, backgroundColor);

    const FPDF_ANNOT = 1;
    const PdfAnnotationRenderingMode_none = 0;
    const PdfAnnotationRenderingMode_annotationAndForms = 2;
    const premultipliedAlpha = 0x80000000;

    const pdfiumFlags =
      (flags & 0xffff) | (annotationRenderingMode !== PdfAnnotationRenderingMode_none ? FPDF_ANNOT : 0);
    Pdfium.wasmExports.FPDF_RenderPageBitmap(bitmap, pageHandle, -x, -y, fullWidth, fullHeight, 0, pdfiumFlags);

    if (formHandle && annotationRenderingMode == PdfAnnotationRenderingMode_annotationAndForms) {
      Pdfium.wasmExports.FPDF_FFLDraw(formHandle, bitmap, pageHandle, -x, -y, fullWidth, fullHeight, 0, flags);
    }
    const src = new Uint8Array(Pdfium.memory.buffer, bufferPtr, bufferSize);
    let copiedBuffer = new ArrayBuffer(bufferSize);
    let dest = new Uint8Array(copiedBuffer);
    if (flags & premultipliedAlpha) {
      for (let i = 0; i < src.length; i += 4) {
        const a = src[i + 3];
        dest[i] = (src[i] * a + 128) >> 8;
        dest[i + 1] = (src[i + 1] * a + 128) >> 8;
        dest[i + 2] = (src[i + 2] * a + 128) >> 8;
        dest[i + 3] = a;
      }
    } else {
      dest.set(src);
    }

    _updateMissingFonts(docHandle);

    return {
      result: {
        imageData: copiedBuffer,
        width: width,
        height: height,
        missingFonts: missingFonts[docHandle],
      },
      transfer: [copiedBuffer],
    };
  } finally {
    Pdfium.wasmExports.FPDF_ClosePage(pageHandle);
    Pdfium.wasmExports.FPDFBitmap_Destroy(bitmap);
    Pdfium.wasmExports.free(bufferPtr);
  }
}

function _memset(ptr, value, num) {
  const buffer = new Uint8Array(Pdfium.memory.buffer, ptr, num);
  for (let i = 0; i < num; i++) {
    buffer[i] = value;
  }
}

/**
 *
 * @param {{pageIndex: number, docHandle: number}} params
 * @returns {{fullText: string, missingFonts: FontQueries}}
 */
function loadText(params) {
  _resetMissingFonts();
  const { pageIndex, docHandle } = params;
  const pageHandle = Pdfium.wasmExports.FPDF_LoadPage(docHandle, pageIndex);
  const textPage = Pdfium.wasmExports.FPDFText_LoadPage(pageHandle);
  if (textPage == null) return { fullText: '' };

  const count = Pdfium.wasmExports.FPDFText_CountChars(textPage);
  let fullText = '';

  for (let i = 0; i < count; i++) {
    fullText += String.fromCodePoint(Pdfium.wasmExports.FPDFText_GetUnicode(textPage, i));
  }

  Pdfium.wasmExports.FPDFText_ClosePage(textPage);
  Pdfium.wasmExports.FPDF_ClosePage(pageHandle);

  _updateMissingFonts(docHandle);
  return { fullText, missingFonts: missingFonts[docHandle] };
}

/**
 *
 * @param {{pageIndex: number, docHandle: number}} params
 * @returns {{charRects: number[][]}}
 */
function loadTextCharRects(params) {
  const { pageIndex, docHandle } = params;
  const pageHandle = Pdfium.wasmExports.FPDF_LoadPage(docHandle, pageIndex);
  const textPage = Pdfium.wasmExports.FPDFText_LoadPage(pageHandle);
  if (textPage == null) return { charRects: [] };

  const rectBuffer = Pdfium.wasmExports.malloc(8 * 4); // double[4]
  const rect = new Float64Array(Pdfium.memory.buffer, rectBuffer, 4);
  const count = Pdfium.wasmExports.FPDFText_CountChars(textPage);
  let charRects = [];
  for (let i = 0; i < count; i++) {
    Pdfium.wasmExports.FPDFText_GetCharBox(
      textPage,
      i,
      rectBuffer, // L
      rectBuffer + 8 * 2, // R
      rectBuffer + 8 * 3, // B
      rectBuffer + 8 // T
    );
    charRects.push(Array.from(rect));
  }
  Pdfium.wasmExports.free(rectBuffer);

  Pdfium.wasmExports.FPDFText_ClosePage(textPage);
  Pdfium.wasmExports.FPDF_ClosePage(pageHandle);
  return { charRects };
}

/**
 * @typedef {{rects: number[][], dest: url: string}} PdfUrlLink
 * @typedef {{rects: number[][], dest: PdfDest}} PdfDestLink
 */

/**
 * @param {{docHandle: number, pageIndex: number, enableAutoLinkDetection: boolean}} params
 * @returns {{links: Array<PdfUrlLink|PdfDestLink>}}
 */
function loadLinks(params) {
  const links = [..._loadAnnotLinks(params), ...(params.enableAutoLinkDetection ? _loadWebLinks(params) : [])];
  return {
    links: links,
  };
}

/**
 * @param {{docHandle: number, pageIndex: number, enableAutoLinkDetection: boolean}} params
 * @returns {Array<PdfUrlLink>}
 */
function _loadWebLinks(params) {
  const { pageIndex, docHandle } = params;
  const pageHandle = Pdfium.wasmExports.FPDF_LoadPage(docHandle, pageIndex);
  const textPage = Pdfium.wasmExports.FPDFText_LoadPage(pageHandle);
  if (textPage == null) return [];
  const linkPage = Pdfium.wasmExports.FPDFLink_LoadWebLinks(textPage);
  if (linkPage == null) return [];

  const links = [];
  const count = Pdfium.wasmExports.FPDFLink_CountWebLinks(linkPage);
  const rectBuffer = Pdfium.wasmExports.malloc(8 * 4); // double[4]
  for (let i = 0; i < count; i++) {
    const rectCount = Pdfium.wasmExports.FPDFLink_CountRects(linkPage, i);
    const rects = [];
    for (let j = 0; j < rectCount; j++) {
      Pdfium.wasmExports.FPDFLink_GetRect(linkPage, i, j, rectBuffer, rectBuffer + 8, rectBuffer + 16, rectBuffer + 24);
      rects.push(Array.from(new Float64Array(Pdfium.memory.buffer, rectBuffer, 4)));
    }
    links.push({
      rects: rects,
      url: _getLinkUrl(linkPage, i),
    });
  }
  Pdfium.wasmExports.free(rectBuffer);
  Pdfium.wasmExports.FPDFLink_CloseWebLinks(linkPage);
  Pdfium.wasmExports.FPDFText_ClosePage(textPage);
  Pdfium.wasmExports.FPDF_ClosePage(pageHandle);
  return links;
}

/**
 * @param {number} linkPage
 * @param {number} linkIndex
 * @returns {string}
 */
function _getLinkUrl(linkPage, linkIndex) {
  const urlLength = Pdfium.wasmExports.FPDFLink_GetURL(linkPage, linkIndex, null, 0);
  const urlBuffer = Pdfium.wasmExports.malloc(urlLength * 2);
  Pdfium.wasmExports.FPDFLink_GetURL(linkPage, linkIndex, urlBuffer, urlLength);
  const url = StringUtils.utf16BytesToString(new Uint8Array(Pdfium.memory.buffer, urlBuffer, urlLength * 2));
  Pdfium.wasmExports.free(urlBuffer);
  return url;
}

/**
 * @param {{docHandle: number, pageIndex: number}} params
 * @returns {Array<PdfDestLink|PdfUrlLink>}
 */
function _loadAnnotLinks(params) {
  const { pageIndex, docHandle } = params;
  const pageHandle = Pdfium.wasmExports.FPDF_LoadPage(docHandle, pageIndex);
  const count = Pdfium.wasmExports.FPDFPage_GetAnnotCount(pageHandle);
  const rectF = Pdfium.wasmExports.malloc(4 * 4); // float[4]
  const links = [];
  for (let i = 0; i < count; i++) {
    const annot = Pdfium.wasmExports.FPDFPage_GetAnnot(pageHandle, i);
    Pdfium.wasmExports.FPDFAnnot_GetRect(annot, rectF);
    const [l, t, r, b] = new Float32Array(Pdfium.memory.buffer, rectF, 4);
    const rect = [l, t > b ? t : b, r, t > b ? b : t];
    const dest = _processAnnotDest(annot, docHandle);
    if (dest) {
      links.push({ rects: [rect], dest: _pdfDestFromDest(dest, docHandle) });
    } else {
      const url = _processAnnotLink(annot, docHandle);
      if (url) {
        links.push({ rects: [rect], url: url });
      }
    }
    Pdfium.wasmExports.FPDFPage_CloseAnnot(annot);
  }
  Pdfium.wasmExports.free(rectF);
  Pdfium.wasmExports.FPDF_ClosePage(pageHandle);
  return links;
}

/**
 *
 * @param {number} annot
 * @param {number} docHandle
 * @returns {number|null} Dest
 */
function _processAnnotDest(annot, docHandle) {
  const link = Pdfium.wasmExports.FPDFAnnot_GetLink(annot);

  // firstly check the direct dest
  const dest = Pdfium.wasmExports.FPDFLink_GetDest(docHandle, link);
  if (dest) return dest;

  const action = Pdfium.wasmExports.FPDFLink_GetAction(link);
  if (!action) return null;
  const PDFACTION_GOTO = 1;
  switch (Pdfium.wasmExports.FPDFAction_GetType(action)) {
    case PDFACTION_GOTO:
      return Pdfium.wasmExports.FPDFAction_GetDest(docHandle, action);
    default:
      return null;
  }
}

/**
 * @param {number} annot
 * @param {number} docHandle
 * @returns {string|null} URI
 */
function _processAnnotLink(annot, docHandle) {
  const link = Pdfium.wasmExports.FPDFAnnot_GetLink(annot);
  const action = Pdfium.wasmExports.FPDFLink_GetAction(link);
  if (!action) return null;
  const PDFACTION_URI = 3;
  switch (Pdfium.wasmExports.FPDFAction_GetType(action)) {
    case PDFACTION_URI:
      const size = Pdfium.wasmExports.FPDFAction_GetURIPath(docHandle, action, null, 0);
      const buf = Pdfium.wasmExports.malloc(size);
      Pdfium.wasmExports.FPDFAction_GetURIPath(docHandle, action, buf, size);
      const uri = StringUtils.utf8BytesToString(new Uint8Array(Pdfium.memory.buffer, buf, size));
      Pdfium.wasmExports.free(buf);
      return uri;
    default:
      return null;
  }
}

/// [PDF 32000-1:2008, 12.3.2.2 Explicit Destinations, Table 151](https://opensource.adobe.com/dc-acrobat-sdk-docs/pdfstandards/PDF32000_2008.pdf#page=374)
const pdfDestCommands = ['unknown', 'xyz', 'fit', 'fitH', 'fitV', 'fitR', 'fitB', 'fitBH', 'fitBV'];

/**
 * @param {number} dest
 * @param {number} docHandle
 * @returns {PdfDest|null}
 */
function _pdfDestFromDest(dest, docHandle) {
  if (dest === 0) return null;
  const buf = Pdfium.wasmExports.malloc(40);
  const pageIndex = Pdfium.wasmExports.FPDFDest_GetDestPageIndex(docHandle, dest);
  const type = Pdfium.wasmExports.FPDFDest_GetView(dest, buf, buf + 4);
  const [count] = new Int32Array(Pdfium.memory.buffer, buf, 1);
  const params = Array.from(new Float32Array(Pdfium.memory.buffer, buf + 4, count));
  Pdfium.wasmExports.free(buf);
  if (type !== 0) {
    return {
      pageIndex,
      command: pdfDestCommands[type],
      params,
    };
  }
  return null;
}

/**
 * Setup the system font info in PDFium.
 */
function _initializeFontEnvironment() {
  // kBase14FontNames
  const fontNamesToIgnore = {
    Courier: true,
    'Courier-Bold': true,
    'Courier-BoldOblique': true,
    'Courier-Oblique': true,
    Helvetica: true,
    'Helvetica-Bold': true,
    'Helvetica-BoldOblique': true,
    'Helvetica-Oblique': true,
    'Times-Roman': true,
    'Times-Bold': true,
    'Times-BoldItalic': true,
    'Times-Italic': true,
    Symbol: true,
    ZapfDingbats: true,
  };

  // load the default system font info and modify only MapFont (index=3) entry with our one, which
  // wraps the original function and adds our custom logic
  const sysFontInfoBuffer = Pdfium.wasmExports.FPDF_GetDefaultSystemFontInfo();
  const sysFontInfo = new Int32Array(Pdfium.memory.buffer, sysFontInfoBuffer, 9); // struct _FPDF_SYSFONTINFO

  // void* MapFont(
  //   struct _FPDF_SYSFONTINFO* pThis,
  //   int weight,
  //   FPDF_BOOL bItalic,
  //   int charset,
  //   int pitch_family,
  //   const char* face,
  //   FPDF_BOOL* bExact);
  const mapFont = sysFontInfo[3];
  sysFontInfo[3] = Pdfium.addFunction((pThis, weight, bItalic, charset, pitchFamily, face, bExact) => {
    const result = Pdfium.invokeFunc(mapFont, (func) =>
      func(sysFontInfoBuffer, weight, bItalic, charset, pitchFamily, face, bExact)
    );
    if (!result) {
      // the font face is missing
      const faceName = StringUtils.utf8BytesToString(new Uint8Array(Pdfium.memory.buffer, face));
      if (fontNamesToIgnore[faceName] || lastMissingFonts[faceName]) return 0;
      lastMissingFonts[faceName] = {
        face: faceName,
        weight: weight,
        italic: !!bItalic,
        charset: charset,
        pitchFamily: pitchFamily,
      };
    }
    return result;
  }, 'iiiiiiii');

  // when registering a new SetSystemFontInfo, the previous one is automatically released
  // and the only last one remains on memory
  Pdfium.wasmExports.FPDF_SetSystemFontInfo(sysFontInfoBuffer);
}

/**
 * Reload fonts in PDFium.
 *
 * The function is based on the fact that PDFium reloads all the fonts when FPDF_SetSystemFontInfo is called.
 */
function reloadFonts() {
  console.log('Reloading system fonts in PDFium...');
  _initializeFontEnvironment();
  return { message: 'Fonts reloaded' };
}
/**
 * @type {{[face: string]: string}}
 */
const fontFileNames = {};
let fontFilesId = 0;

/**
 * Add font data to the file system.
 * @param {{face: string, data: ArrayBuffer}} params
 */
function addFontData(params) {
  console.log(`Adding font data for face: ${params.face}`);
  const { face, data } = params;
  fontFileNames[face] ??= `font_${++fontFilesId}.ttf`;
  fileSystem.registerFileWithData(`/usr/share/fonts/${fontFileNames[face]}`, data);
  fileSystem.registerFile('/usr/share/fonts', { entries: Object.values(fontFileNames) });
  return { message: `Font ${face} added`, face: face, fileName: fontFileNames[face] };
}

function clearAllFontData() {
  console.log(`Clearing all font data`);
  for (const face in fontFileNames) {
    const fileName = fontFileNames[face];
    fileSystem.unregisterFile(`/usr/share/fonts/${fileName}`);
  }
  fileSystem.registerFile('/usr/share/fonts', { entries: [] });
  fontFileNames = {};
  return { message: 'All font data cleared' };
}

/**
 * Functions that can be called from the main thread
 */
const functions = {
  loadDocumentFromUrl,
  loadDocumentFromData,
  loadPagesProgressively,
  closeDocument,
  loadOutline,
  loadPage,
  closePage,
  renderPage,
  loadText,
  loadTextCharRects,
  loadLinks,
  reloadFonts,
  addFontData,
  clearAllFontData,
};

/**
 * Send a callback invocation message back to the client
 * @param {number} callbackId The callback ID to invoke
 * @param {*} args Arguments to pass to the callback
 */
function invokeCallback(callbackId, ...args) {
  if (callbackId) {
    postMessage({
      type: 'callback',
      callbackId: callbackId,
      args: args,
    });
  }
}

function handleRequest(data) {
  const { id, command, parameters = {} } = data;

  try {
    const result = functions[command](parameters);
    if (result instanceof Promise) {
      result
        .then((finalResult) => {
          if (finalResult.result != null && finalResult.transfer != null) {
            postMessage({ id, status: 'success', result: finalResult.result }, finalResult.transfer);
          } else {
            postMessage({ id, status: 'success', result: finalResult });
          }
        })
        .catch((err) => {
          postMessage({
            id,
            status: 'error',
            error: _error(err),
          });
        });
    } else {
      if (result.result != null && result.transfer != null) {
        postMessage({ id, status: 'success', result: result.result }, result.transfer);
      } else {
        postMessage({ id, status: 'success', result: result });
      }
    }
  } catch (err) {
    postMessage({
      id,
      status: 'error',
      error: _error(err),
    });
  }
}

let messagesBeforeInitialized = [];
let pdfiumInitialized = false;

console.log(`PDFium worker initialized: ${self.location.href}`);

/**
 * Initialize PDFium with optional authentication parameters
 * @param {Object} params - Initialization parameters
 * @param {boolean} params.withCredentials - Whether to include credentials in the fetch
 * @param {Object} params.headers - Additional headers for the fetch request
 */
async function initializePdfium(params = {}) {
  try {
    if (pdfiumInitialized) {
      // Hot-restart or such may call this multiple times, so we can skip re-initialization
      return;
    }

    console.log(`Loading PDFium WASM module from ${pdfiumWasmUrl}`);

    const fetchOptions = {
      credentials: params.withCredentials ? 'include' : 'same-origin',
    };

    if (params.headers) {
      fetchOptions.headers = params.headers;
    }

    const result = await WebAssembly.instantiateStreaming(fetch(pdfiumWasmUrl, fetchOptions), {
      env: emEnv,
      wasi_snapshot_preview1: wasi,
    });

    Pdfium.initWith(result.instance.exports);
    Pdfium.wasmExports.FPDF_InitLibrary();
    _initializeFontEnvironment();

    pdfiumInitialized = true;

    postMessage({ type: 'ready' });

    // Process queued messages
    messagesBeforeInitialized.forEach((event) => handleRequest(event.data));
    messagesBeforeInitialized = null;
  } catch (err) {
    console.error('Failed to load WASM module:', err);
    postMessage({ type: 'error', error: _error(err) });
    throw err;
  }
}

onmessage = function (e) {
  const data = e.data;

  // Handle init command
  if (data && data.command === 'init') {
    initializePdfium(data.parameters || {})
      .then(() => {
        postMessage({ id: data.id, status: 'success', result: {} });
      })
      .catch((err) => {
        postMessage({ id: data.id, status: 'error', error: _error(err) });
      });
    return;
  }

  if (data && data.id && data.command) {
    if (!pdfiumInitialized && messagesBeforeInitialized) {
      messagesBeforeInitialized.push(e);
      return;
    }
    handleRequest(data);
  } else {
    console.error('Received improperly formatted message:', data);
  }
};

const _errorMappings = {
  0: 'FPDF_ERR_SUCCESS',
  1: 'FPDF_ERR_UNKNOWN',
  2: 'FPDF_ERR_FILE',
  3: 'FPDF_ERR_FORMAT',
  4: 'FPDF_ERR_PASSWORD',
  5: 'FPDF_ERR_SECURITY',
  6: 'FPDF_ERR_PAGE',
  7: 'FPDF_ERR_XFALOAD',
  8: 'FPDF_ERR_XFALAYOUT',
};

function _getErrorMessage(errorCode) {
  const error = _errorMappings[errorCode];
  return error ? `${error} (${errorCode})` : `Unknown error (${errorCode})`;
}

/**
 * String utilities
 */
class StringUtils {
  /**
   * UTF-16 string to bytes
   * @param {number[]} buffer
   * @returns {string} Converted string
   */
  static utf16BytesToString(buffer) {
    let endPtr = 0;
    while (buffer[endPtr] || buffer[endPtr + 1]) endPtr += 2;
    const str = new TextDecoder('utf-16le').decode(new Uint8Array(buffer.buffer, buffer.byteOffset, endPtr));
    return str;
  }
  /**
   * UTF-8 bytes to string
   * @param {number[]} buffer
   * @returns {string} Converted string
   */
  static utf8BytesToString(buffer) {
    let endPtr = 0;
    while (buffer[endPtr] && !(endPtr >= buffer.length)) ++endPtr;

    let str = '';
    let idx = 0;
    while (idx < endPtr) {
      let u0 = buffer[idx++];
      if (!(u0 & 0x80)) {
        str += String.fromCharCode(u0);
        continue;
      }
      const u1 = buffer[idx++] & 63;
      if ((u0 & 0xe0) == 0xc0) {
        str += String.fromCharCode(((u0 & 31) << 6) | u1);
        continue;
      }
      const u2 = buffer[idx++] & 63;
      if ((u0 & 0xf0) == 0xe0) {
        u0 = ((u0 & 15) << 12) | (u1 << 6) | u2;
      } else {
        u0 = ((u0 & 7) << 18) | (u1 << 12) | (u2 << 6) | (buffer[idx++] & 63);
      }
      if (u0 < 0x10000) {
        str += String.fromCharCode(u0);
      } else {
        const ch = u0 - 0x10000;
        str += String.fromCharCode(0xd800 | (ch >> 10), 0xdc00 | (ch & 0x3ff));
      }
    }
    return str;
  }
  /**
   * String to UTF-8 bytes
   * @param {string} str
   * @param {number[]} buffer
   * @returns {number} Number of bytes written to the buffer
   */
  static stringToUtf8Bytes(str, buffer) {
    let idx = 0;
    for (let i = 0; i < str.length; ++i) {
      let u = str.charCodeAt(i);
      if (u >= 0xd800 && u <= 0xdfff) {
        const u1 = str.charCodeAt(++i);
        u = (0x10000 + ((u & 0x3ff) << 10)) | (u1 & 0x3ff);
      }
      if (u <= 0x7f) {
        buffer[idx++] = u;
      } else if (u <= 0x7ff) {
        buffer[idx++] = 0xc0 | (u >> 6);
        buffer[idx++] = 0x80 | (u & 63);
      } else if (u <= 0xffff) {
        buffer[idx++] = 0xe0 | (u >> 12);
        buffer[idx++] = 0x80 | ((u >> 6) & 63);
        buffer[idx++] = 0x80 | (u & 63);
      } else {
        buffer[idx++] = 0xf0 | (u >> 18);
        buffer[idx++] = 0x80 | ((u >> 12) & 63);
        buffer[idx++] = 0x80 | ((u >> 6) & 63);
        buffer[idx++] = 0x80 | (u & 63);
      }
    }
    buffer[idx++] = 0;
    return idx;
  }
  /**
   * Calculate length of UTF-8 string in bytes (it does not contain the terminating '\0' character)
   * @param {string} str String to calculate length
   * @returns {number} Number of bytes
   */
  static lengthBytesUTF8(str) {
    let len = 0;
    for (let i = 0; i < str.length; ++i) {
      let u = str.charCodeAt(i);
      if (u >= 0xd800 && u <= 0xdfff) {
        u = (0x10000 + ((u & 0x3ff) << 10)) | (str.charCodeAt(++i) & 0x3ff);
      }
      if (u <= 0x7f) len += 1;
      else if (u <= 0x7ff) len += 2;
      else if (u <= 0xffff) len += 3;
      else len += 4;
    }
    return len;
  }
  /**
   * Allocate memory for UTF-8 string
   * @param {string} str
   * @returns {number} Pointer to allocated buffer that contains UTF-8 string. The buffer should be released by calling [freeUTF8].
   */
  static allocateUTF8(str) {
    if (str == null) return 0;
    const size = this.lengthBytesUTF8(str) + 1;
    const ptr = Pdfium.wasmExports.malloc(size);
    this.stringToUtf8Bytes(str, new Uint8Array(Pdfium.memory.buffer, ptr, size));
    return ptr;
  }
  /**
   * Release memory allocated for UTF-8 string
   * @param {number} ptr Pointer to allocated buffer
   */
  static freeUTF8(ptr) {
    Pdfium.wasmExports.free(ptr);
  }
}<|MERGE_RESOLUTION|>--- conflicted
+++ resolved
@@ -516,13 +516,8 @@
     /** @type {DirectoryFileDescriptorContext} */
     const context = this.fd2context[fd];
     const entries = context.entries;
-<<<<<<< HEAD
     if (entries == null) return -1; // not a directory
     context.getdents_position = context.getdents_position || 0;
-=======
-    context.getdents_position = context.getdents_position || 0;
-    if (entries == null) return -1;
->>>>>>> 1174be6c
     let written = 0;
     const DT_REG = 8,
       DT_DIR = 4;
