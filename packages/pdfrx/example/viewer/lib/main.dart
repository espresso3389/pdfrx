import 'dart:math';

import 'package:file_selector/file_selector.dart' as fs;
import 'package:flutter/foundation.dart';
import 'package:flutter/material.dart';
import 'package:http/http.dart' as http;
import 'package:pdfrx/pdfrx.dart';
import 'package:url_launcher/url_launcher.dart';

import 'markers_view.dart';
import 'noto_google_fonts.dart';
import 'outline_view.dart';
import 'password_dialog.dart';
import 'search_view.dart';
import 'thumbnails_view.dart';

void main(List<String> args) {
  runApp(MyApp(fileOrUri: args.isNotEmpty ? args[0] : null));
}

class MyApp extends StatelessWidget {
  const MyApp({this.fileOrUri, super.key});

  final String? fileOrUri;

  @override
  Widget build(BuildContext context) {
    return MaterialApp(
      title: 'Pdfrx example',
      home: MainPage(fileOrUri: fileOrUri),
    );
  }
}

class MainPage extends StatefulWidget {
  const MainPage({this.fileOrUri, super.key});

  final String? fileOrUri;

  @override
  State<MainPage> createState() => _MainPageState();
}

class _MainPageState extends State<MainPage> with WidgetsBindingObserver, SingleTickerProviderStateMixin {
  final documentRef = ValueNotifier<PdfDocumentRef?>(null);
  final controller = PdfViewerController();
  final showLeftPane = ValueNotifier<bool>(false);
  final outline = ValueNotifier<List<PdfOutlineNode>?>(null);
  final textSearcher = ValueNotifier<PdfTextSearcher?>(null);
  final _markers = <int, List<Marker>>{};
  List<PdfPageTextRange>? textSelections;

  bool _isDraggingHandle = false;
  // Magnifier animation controller
  late final AnimationController _magnifierAnimController = AnimationController(
    duration: const Duration(milliseconds: 250),
    vsync: this,
  );

  void _update() {
    if (mounted) {
      setState(() {});
    }
  }

  @override
  void initState() {
    super.initState();
    WidgetsBinding.instance.addObserver(this);
    openInitialFile();
  }

  @override
  void dispose() {
    _magnifierAnimController.dispose();
    WidgetsBinding.instance.removeObserver(this);
    textSearcher.value?.dispose();
    textSearcher.dispose();
    showLeftPane.dispose();
    outline.dispose();
    documentRef.dispose();
    super.dispose();
  }

  @override
  void didChangeMetrics() {
    super.didChangeMetrics();
    if (mounted) setState(() {});
  }

  static bool determineWhetherMobileDeviceOrNot() {
    final data = MediaQueryData.fromView(WidgetsBinding.instance.platformDispatcher.views.single);
    return data.size.shortestSide < 600;
  }

  @override
  Widget build(BuildContext context) {
    return Scaffold(
      appBar: AppBar(
        leading: IconButton(
          icon: const Icon(Icons.menu),
          onPressed: () {
            showLeftPane.value = !showLeftPane.value;
          },
        ),
        title: ValueListenableBuilder(
          valueListenable: documentRef,
          builder: (context, documentRef, child) {
            final isMobileDevice = determineWhetherMobileDeviceOrNot();
            final visualDensity = isMobileDevice ? VisualDensity.compact : null;
            return Row(
              children: [
                if (!isMobileDevice) ...[
                  Expanded(child: Text(_fileName(documentRef?.key.sourceName) ?? 'No document loaded')),
                  SizedBox(width: 10),
                  FilledButton(onPressed: () => openFile(), child: Text('Open File')),
                  SizedBox(width: 20),
                  FilledButton(onPressed: () => openUri(), child: Text('Open URL')),
                  Spacer(),
                ],
                IconButton(
                  visualDensity: visualDensity,
                  onPressed: documentRef == null ? null : () => _changeLayoutType(),
                  icon: Icon(Icons.pages),
                ),
                IconButton(
                  visualDensity: visualDensity,
                  icon: const Icon(Icons.circle, color: Colors.red),
                  onPressed: documentRef == null ? null : () => _addCurrentSelectionToMarkers(Colors.red),
                ),
                IconButton(
                  visualDensity: visualDensity,
                  icon: const Icon(Icons.circle, color: Colors.green),
                  onPressed: documentRef == null ? null : () => _addCurrentSelectionToMarkers(Colors.green),
                ),
                IconButton(
                  visualDensity: visualDensity,
                  icon: const Icon(Icons.circle, color: Colors.orangeAccent),
                  onPressed: documentRef == null ? null : () => _addCurrentSelectionToMarkers(Colors.orangeAccent),
                ),
                IconButton(
                  visualDensity: visualDensity,
                  icon: const Icon(Icons.zoom_in),
                  onPressed: documentRef == null
                      ? null
                      : () {
                          if (controller.isReady) controller.zoomUp();
                        },
                ),
                IconButton(
                  visualDensity: visualDensity,
                  icon: const Icon(Icons.zoom_out),
                  onPressed: documentRef == null
                      ? null
                      : () {
                          if (controller.isReady) controller.zoomDown();
                        },
                ),
                IconButton(
                  visualDensity: visualDensity,
                  icon: const Icon(Icons.first_page),
                  onPressed: documentRef == null
                      ? null
                      : () {
                          if (controller.isReady) controller.goToPage(pageNumber: 1);
                        },
                ),
                IconButton(
                  visualDensity: visualDensity,
                  icon: const Icon(Icons.last_page),
                  onPressed: documentRef == null
                      ? null
                      : () {
                          if (controller.isReady) {
                            controller.goToPage(pageNumber: controller.pageCount);
                          }
                        },
                ),
              ],
            );
          },
        ),
      ),
      body: Row(
        children: [
          AnimatedSize(
            duration: const Duration(milliseconds: 300),
            child: ValueListenableBuilder(
              valueListenable: showLeftPane,
              builder: (context, isLeftPaneShown, child) {
                final isMobileDevice = determineWhetherMobileDeviceOrNot();
                return SizedBox(
                  width: isLeftPaneShown ? 300 : 0,
                  child: Padding(
                    padding: const EdgeInsets.fromLTRB(1, 0, 4, 0),
                    child: DefaultTabController(
                      length: 4,
                      child: Column(
                        children: [
                          if (isMobileDevice)
                            Padding(
                              padding: const EdgeInsets.symmetric(horizontal: 8.0),
                              child: Row(
                                children: [
                                  ValueListenableBuilder(
                                    valueListenable: documentRef,
                                    builder: (context, documentRef, child) => Expanded(
                                      child: Text(
                                        _fileName(documentRef?.key.sourceName) ?? 'No document loaded',
                                        softWrap: false,
                                      ),
                                    ),
                                  ),
                                  IconButton(
                                    icon: const Icon(Icons.file_open),
                                    onPressed: () {
                                      showLeftPane.value = false;
                                      openFile();
                                    },
                                  ),
                                  IconButton(
                                    icon: const Icon(Icons.http),
                                    onPressed: () {
                                      showLeftPane.value = false;
                                      openUri();
                                    },
                                  ),
                                ],
                              ),
                            ),
                          ClipRect(
                            // NOTE: without ClipRect, TabBar shown even if the width is 0
                            child: const TabBar(
                              tabs: [
                                Tab(icon: Icon(Icons.search), text: 'Search'),
                                Tab(icon: Icon(Icons.menu_book), text: 'TOC'),
                                Tab(icon: Icon(Icons.image), text: 'Pages'),
                                Tab(icon: Icon(Icons.bookmark), text: 'Markers'),
                              ],
                            ),
                          ),
                          Expanded(
                            child: TabBarView(
                              children: [
                                ValueListenableBuilder(
                                  valueListenable: textSearcher,
                                  builder: (context, textSearcher, child) {
                                    if (textSearcher == null) return SizedBox();
                                    return TextSearchView(textSearcher: textSearcher);
                                  },
                                ),
                                ValueListenableBuilder(
                                  valueListenable: outline,
                                  builder: (context, outline, child) =>
                                      OutlineView(outline: outline, controller: controller),
                                ),
                                ValueListenableBuilder(
                                  valueListenable: documentRef,
                                  builder: (context, documentRef, child) =>
                                      ThumbnailsView(documentRef: documentRef, controller: controller),
                                ),
                                MarkersView(
                                  markers: _markers.values.expand((e) => e).toList(),
                                  onTap: (marker) {
                                    final rect = controller.calcRectForRectInsidePage(
                                      pageNumber: marker.range.pageText.pageNumber,
                                      rect: marker.range.bounds,
                                    );
                                    controller.ensureVisible(rect);
                                  },
                                  onDeleteTap: (marker) {
                                    _markers[marker.range.pageNumber]!.remove(marker);
                                    setState(() {});
                                  },
                                ),
                              ],
                            ),
                          ),
                        ],
                      ),
                    ),
                  ),
                );
              },
            ),
          ),
          Expanded(
            child: Stack(
              children: [
                ValueListenableBuilder(
                  valueListenable: documentRef,
                  builder: (context, docRef, child) {
                    if (docRef == null) {
                      return const Center(child: Text('No document loaded', style: TextStyle(fontSize: 20)));
                    }
                    return PdfViewer(
                      docRef,
                      // PdfViewer.asset(
                      //   'assets/hello.pdf',
                      // PdfViewer.file(
                      //   r"D:\pdfrx\example\assets\hello.pdf",
                      // PdfViewer.uri(
                      //   Uri.parse(
                      //       'https://opensource.adobe.com/dc-acrobat-sdk-docs/pdfstandards/PDF32000_2008.pdf'),
                      // Set password provider to show password dialog
                      //passwordProvider: () => passwordDialog(context),
                      controller: controller,
                      params: PdfViewerParams(
                        layoutPages: _layoutPages[_layoutTypeIndex],
                        scrollHorizontallyByMouseWheel: isHorizontalLayout,
                        pageAnchor: isHorizontalLayout ? PdfPageAnchor.left : PdfPageAnchor.top,
                        pageAnchorEnd: isHorizontalLayout ? PdfPageAnchor.right : PdfPageAnchor.bottom,
                        textSelectionParams: PdfTextSelectionParams(
                          onTextSelectionChange: (textSelection) async {
                            textSelections = await textSelection.getSelectedTextRanges();
                          },
                          // magnifier: PdfViewerSelectionMagnifierParams(
                          //   shouldShowMagnifierForAnchor: (textAnchor, controller, params) => true,
                          //   getMagnifierRectForAnchor: (textAnchor, params, clampedPointerPosition) {
                          //     final c = textAnchor.page.charRects[textAnchor.index];
                          //     final baseUnit = switch (textAnchor.direction) {
                          //       PdfTextDirection.ltr || PdfTextDirection.rtl || PdfTextDirection.unknown => c.height,
                          //       PdfTextDirection.vrtl => c.width,
                          //     };

                          //     // Convert clamped pointer position from viewport to document coordinates
                          //     final pointerInDocument = controller.localToDocument(clampedPointerPosition);
                          //     return Rect.fromLTRB(
                          //       pointerInDocument.dx - baseUnit * 2.5,
                          //       textAnchor.rect.top - baseUnit * 0.5,
                          //       pointerInDocument.dx + baseUnit * 2.5,
                          //       textAnchor.rect.bottom + baseUnit * 0.5,
                          //     );
                          //   },
                          //   builder:
                          //       (
                          //         context,
                          //         textAnchor,
                          //         params,
                          //         magnifierContent,
                          //         magnifierContentSize,
                          //         pointerPosition,
                          //         magnifierPosition,
                          //       ) {
                          //         // calculate the scale to fit the magnifier content fit into 80x80 box
                          //         final contentScale =
                          //             80 / math.min(magnifierContentSize.width, magnifierContentSize.height);

                          //         // Calculate the actual magnifier widget size (with border radius padding)
                          //         final magnifierWidgetSize = Size(
                          //           magnifierContentSize.width * contentScale,
                          //           magnifierContentSize.height * contentScale,
                          //         );

                          //         // Start animation when magnifier first appears and capture initial pointer position
                          //         if (_magnifierAnimController.status == AnimationStatus.dismissed) {
                          //           _magnifierAnimController.forward();
                          //         }

                          //         final centeredStartOffset =
                          //             pointerPosition -
                          //             Offset(magnifierWidgetSize.width / 2, magnifierWidgetSize.height / 2);
                          //         final delta = centeredStartOffset - magnifierPosition;

                          //         return AnimatedBuilder(
                          //           animation: _magnifierAnimController,
                          //           builder: (context, child) {
                          //             final currentProgress = _magnifierAnimController.value;
                          //             return Transform.translate(
                          //               offset: delta * (1 - currentProgress),
                          //               child: Transform.scale(
                          //                 scale: currentProgress,
                          //                 alignment: Alignment.center,
                          //                 child: child!,
                          //               ),
                          //             );
                          //           },
                          //           child: Container(
                          //             decoration: BoxDecoration(
                          //               borderRadius: BorderRadius.circular(25),
                          //               boxShadow: [BoxShadow(color: Colors.black26, blurRadius: 8, spreadRadius: 2)],
                          //             ),
                          //             child: ClipRRect(
                          //               borderRadius: BorderRadius.circular(25),
                          //               child: SizedBox(
                          //                 width: magnifierContentSize.width * contentScale,
                          //                 height: magnifierContentSize.height * contentScale,
                          //                 child: magnifierContent,
                          //               ),
                          //             ),
                          //           ),
                          //         );
                          //       },
                          //   calcPosition:
                          //       (
                          //         widgetSize,
                          //         anchorLocalRect,
                          //         handleLocalRect,
                          //         textAnchor,
                          //         pointerPosition, {
                          //         margin = 10.0,
                          //         marginOnTop,
                          //         marginOnBottom,
                          //       }) {
                          //         if (widgetSize == null) return null;

                          //         final viewSize = controller.viewSize;

                          //         // Center magnifier horizontally on pointer for smooth tracking
                          //         var left = pointerPosition.dx - widgetSize.width / 2;

                          //         // Clamp to viewport bounds
                          //         if (left < margin) {
                          //           left = margin;
                          //         } else if (left + widgetSize.width + margin > viewSize.width) {
                          //           left = viewSize.width - widgetSize.width - margin;
                          //         }

                          //         var top = anchorLocalRect.top - widgetSize.height - (marginOnTop ?? margin);

                          //         // If too close to top, place below instead
                          //         if (top < margin) {
                          //           top = anchorLocalRect.bottom + (marginOnBottom ?? margin);
                          //         }

                          //         return Offset(left, top);
                          //       },
                          //   shouldShowMagnifier: () =>
                          //       _isDraggingHandle ||
                          //       _magnifierAnimController.status == AnimationStatus.reverse ||
                          //       _magnifierAnimController.status == AnimationStatus.forward,
                          //   animationDuration: Duration.zero,
                          // ),
                          onSelectionHandlePanStart: (anchor) {
                            setState(() {
                              _isDraggingHandle = true;
                            });
                          },

                          onSelectionHandlePanEnd: (anchor) {
                            // Animate out, then reset for next drag
                            if (mounted) {
                              setState(() {
                                _isDraggingHandle = false;
                              });
                            }
                            _magnifierAnimController.reverse().then((_) {
                              _magnifierAnimController.reset();
                            });
                          },
                        ),
                        keyHandlerParams: PdfViewerKeyHandlerParams(autofocus: true),
                        maxScale: 8,
<<<<<<< HEAD
                        //scrollPhysics: PdfViewerParams.getScrollPhysics(context),
                        //pageTransition: PageTransition.discrete,
=======
                        // #547: At least, on Flutter Web on Windows, the default scroll physics
                        // seems to have some issues with zooming and we don't use it here.
                        //scrollPhysics: PdfViewerParams.getScrollPhysics(context),
                        customizeContextMenuItems: (params, items) {
                          // Example: add custom menu item to search selected text on web
                          items.add(
                            ContextMenuButtonItem(
                              type: ContextMenuButtonType.searchWeb,
                              onPressed: () async {
                                final text = await controller.textSelectionDelegate.getSelectedText();
                                if (text.isNotEmpty) {
                                  final shortened = text.length > 100 ? text.substring(0, 100) : text;
                                  await launchUrl(
                                    Uri.parse('https://www.google.com/search?q=${Uri.encodeComponent(shortened)}'),
                                  );
                                }
                              },
                            ),
                          );
                        },
>>>>>>> a51894e5
                        viewerOverlayBuilder: (context, size, handleLinkTap) => [
                          //
                          // Example use of GestureDetector to handle custom gestures
                          //
                          // GestureDetector(
                          //   behavior: HitTestBehavior.translucent,
                          //   // If you use GestureDetector on viewerOverlayBuilder, it breaks link-tap handling
                          //   // and you should manually handle it using onTapUp callback
                          //   onTapUp: (details) {
                          //     handleLinkTap(details.localPosition);
                          //   },
                          //   onDoubleTap: () {
                          //     controller.zoomUp(loop: true);
                          //   },
                          //   // Make the GestureDetector covers all the viewer widget's area
                          //   // but also make the event go through to the viewer.
                          //   child: IgnorePointer(
                          //     child:
                          //         SizedBox(width: size.width, height: size.height),
                          //   ),
                          // ),
                          //
                          // Scroll-thumbs example
                          //
                          // Show vertical scroll thumb on the right; it has page number on it
                          PdfViewerScrollThumb(
                            controller: controller,
                            orientation: ScrollbarOrientation.right,
                            thumbSize: const Size(40, 25),
                            thumbBuilder: (context, thumbSize, showRange, pageRange, controller) => Container(
                              color: Colors.black,
                              child: isHorizontalLayout
                                  ? null
                                  : Center(
                                      child: Text(pageRange?.label ?? '', style: const TextStyle(color: Colors.white)),
                                    ),
                            ),
                          ),
                          // Just a simple horizontal scroll thumb on the bottom
                          PdfViewerScrollThumb(
                            controller: controller,
                            orientation: ScrollbarOrientation.bottom,
                            thumbSize: const Size(40, 25),
                            thumbBuilder: (context, thumbSize, showRange, pageRange, controller) => Container(
                              color: Colors.black,
                              child: !isHorizontalLayout
                                  ? null
                                  : Center(
                                      child: Text(pageRange?.label ?? '', style: const TextStyle(color: Colors.white)),
                                    ),
                            ),
                          ),
                        ],
                        //
                        // Loading progress indicator example
                        //
                        loadingBannerBuilder: (context, bytesDownloaded, totalBytes) => Center(
                          child: CircularProgressIndicator(
                            value: totalBytes != null ? bytesDownloaded / totalBytes : null,
                            backgroundColor: Colors.grey,
                          ),
                        ),
                        //
                        // Link handling example
                        //
                        linkHandlerParams: PdfLinkHandlerParams(
                          onLinkTap: (link) {
                            if (link.url != null) {
                              navigateToUrl(link.url!);
                            } else if (link.dest != null) {
                              controller.goToDest(link.dest);
                            }
                          },
                        ),
                        pagePaintCallbacks: [
                          if (textSearcher.value != null) textSearcher.value!.pageTextMatchPaintCallback,
                          _paintMarkers,
                        ],
                        onDocumentChanged: (document) async {
                          if (document == null) {
                            textSearcher.value?.dispose();
                            textSearcher.value = null;
                            outline.value = null;
                            textSelections = null;
                            _markers.clear();
                          }
                        },
                        onViewerReady: (document, controller) async {
                          outline.value = await document.loadOutline();
                          textSearcher.value = PdfTextSearcher(controller)..addListener(_update);
                          controller.requestFocus();
                          controller.document.events.listen((event) {
                            if (event is PdfDocumentMissingFontsEvent) {
                              Future.microtask(() async {
                                // NOTE: This is just an example of downloading missing fonts from Google Fonts.
                                // In real-world use cases, you might want to have a more sophisticated
                                // mechanism to manage the fonts.
                                debugPrint('Missing fonts: ${event.missingFonts.map((f) => f.toString()).join(', ')}');
                                int count = 0;
                                for (final font in event.missingFonts) {
                                  final gf = getGoogleFontsUriFromFontQuery(font);
                                  if (gf != null) {
                                    debugPrint('Downloading font "${gf.faceName}" from ${gf.uri}...');
                                    final downloaded = (await http.get(gf.uri)).bodyBytes;
                                    debugPrint('  Downloaded ${downloaded.length} bytes');
                                    await PdfrxEntryFunctions.instance.addFontData(face: font.face, data: downloaded);
                                    count++;
                                  }
                                }
                                if (count > 0) {
                                  await PdfrxEntryFunctions.instance.reloadFonts();
                                  await controller.documentRef.resolveListenable().load(forceReload: true);
                                }
                              });
                            }
                          });
                        },
                      ),
                    );
                  },
                ),
              ],
            ),
          ),
        ],
      ),
    );
  }

  void _paintMarkers(Canvas canvas, Rect pageRect, PdfPage page) {
    final markers = _markers[page.pageNumber];
    if (markers == null) {
      return;
    }
    for (final marker in markers) {
      final paint = Paint()
        ..color = marker.color.withAlpha(100)
        ..style = PaintingStyle.fill;

      canvas.drawRect(marker.range.bounds.toRectInDocument(page: page, pageRect: pageRect), paint);
    }
  }

  int _layoutTypeIndex = 0;

  /// Change the layout logic; see [_layoutPages] for the logics
  void _changeLayoutType() {
    setState(() {
      _layoutTypeIndex = (_layoutTypeIndex + 1) % _layoutPages.length;
    });
  }

  bool get isHorizontalLayout => _layoutTypeIndex == 1 || _layoutTypeIndex == 3;

  /// Page reading order; true to L-to-R that is commonly used by books like manga or such
  var isRightToLeftReadingOrder = false;

  late final List<PdfPageLayoutFunction?> _layoutPages = [
    null,
    // Horizontal layout (using built-in layout class)
    (pages, params, helper) =>
        SequentialPagesLayout.fromPages(pages, params, helper: helper, scrollDirection: Axis.horizontal),

    // Facing pages layout (using built-in layout class)
    (pages, params, helper) => FacingPagesLayout.fromPages(
      pages,
      params,
      helper: helper,
      firstPageIsCoverPage: true,
      isRightToLeftReadingOrder: isRightToLeftReadingOrder,
    ),

    // Custom layout example - horizontal strip layout
    (pages, params, helper) {
      final height = pages.fold(0.0, (prev, page) => max(prev, page.height)) + params.margin * 2;
      final pageLayouts = <Rect>[];
      double x = params.margin;
      for (var page in pages) {
        pageLayouts.add(Rect.fromLTWH(x, (height - page.height) / 2, page.width, page.height));
        x += page.width + params.margin;
      }
      return PdfPageLayout(pageLayouts: pageLayouts, documentSize: Size(x, height));
    },
  ];

  void _addCurrentSelectionToMarkers(Color color) {
    if (controller.isReady && textSelections != null) {
      for (final selectedText in textSelections!) {
        _markers.putIfAbsent(selectedText.pageNumber, () => []).add(Marker(color, selectedText));
      }
      setState(() {});
    }
  }

  Future<void> navigateToUrl(Uri url) async {
    if (await shouldOpenUrl(context, url)) {
      await launchUrl(url);
    }
  }

  Future<bool> shouldOpenUrl(BuildContext context, Uri url) async {
    final result = await showDialog<bool?>(
      context: context,
      barrierDismissible: false,
      builder: (context) {
        return AlertDialog(
          title: const Text('Navigate to URL?'),
          content: SelectionArea(
            child: Text.rich(
              TextSpan(
                children: [
                  const TextSpan(text: 'Do you want to navigate to the following location?\n'),
                  TextSpan(
                    text: url.toString(),
                    style: const TextStyle(color: Colors.blue),
                  ),
                ],
              ),
            ),
          ),
          actions: [
            TextButton(onPressed: () => Navigator.of(context).pop(false), child: const Text('Cancel')),
            TextButton(onPressed: () => Navigator.of(context).pop(true), child: const Text('Go')),
          ],
        );
      },
    );
    return result ?? false;
  }

  Future<void> openInitialFile({bool useProgressiveLoading = true}) async {
    if (widget.fileOrUri != null) {
      final fileOrUri = widget.fileOrUri!;
      if (fileOrUri.startsWith('https://') || fileOrUri.startsWith('http://')) {
        documentRef.value = PdfDocumentRefUri(
          Uri.parse(fileOrUri),
          passwordProvider: () => passwordDialog(context),
          useProgressiveLoading: useProgressiveLoading,
        );
        return;
      } else {
        documentRef.value = PdfDocumentRefFile(
          fileOrUri,
          passwordProvider: () => passwordDialog(context),
          useProgressiveLoading: useProgressiveLoading,
        );
        return;
      }
    }
    documentRef.value = PdfDocumentRefAsset('assets/hello.pdf', useProgressiveLoading: useProgressiveLoading);
  }

  Future<void> openFile({bool useProgressiveLoading = true}) async {
    final file = await fs.openFile(
      acceptedTypeGroups: [
        fs.XTypeGroup(label: 'PDF files', extensions: <String>['pdf'], uniformTypeIdentifiers: ['com.adobe.pdf']),
      ],
    );
    if (file == null) return;
    if (kIsWeb) {
      final bytes = await file.readAsBytes();
      documentRef.value = PdfDocumentRefData(
        bytes,
        sourceName: file.name,
        passwordProvider: () => passwordDialog(context),
        useProgressiveLoading: useProgressiveLoading,
      );
    } else {
      documentRef.value = PdfDocumentRefFile(
        file.path,
        passwordProvider: () => passwordDialog(context),
        useProgressiveLoading: useProgressiveLoading,
      );
    }
  }

  Future<void> openUri({bool useProgressiveLoading = true}) async {
    final result = await showDialog<String?>(
      context: context,
      builder: (context) {
        final controller = TextEditingController();
        controller.text = 'https://opensource.adobe.com/dc-acrobat-sdk-docs/pdfstandards/PDF32000_2008.pdf';
        return AlertDialog(
          title: const Text('Open URL'),
          content: Column(
            mainAxisSize: MainAxisSize.min,
            crossAxisAlignment: CrossAxisAlignment.start,
            children: [
              if (kIsWeb) const Text('Note: The URL must be CORS-enabled.', style: TextStyle(color: Colors.red)),
              TextField(
                controller: controller,
                decoration: const InputDecoration(hintText: 'URL'),
              ),
            ],
          ),
          actions: [
            TextButton(onPressed: () => Navigator.of(context).pop(), child: const Text('Cancel')),
            TextButton(onPressed: () => Navigator.of(context).pop(controller.text), child: const Text('Open')),
          ],
        );
      },
    );
    if (result == null) return;
    final uri = Uri.parse(result);
    documentRef.value = PdfDocumentRefUri(
      uri,
      passwordProvider: () => passwordDialog(context),
      useProgressiveLoading: useProgressiveLoading,
    );
  }

  static String? _fileName(String? path) {
    if (path == null) return null;
    final parts = path.split(RegExp(r'[\\/]'));
    return parts.isEmpty ? path : parts.last;
  }
}<|MERGE_RESOLUTION|>--- conflicted
+++ resolved
@@ -451,13 +451,8 @@
                         ),
                         keyHandlerParams: PdfViewerKeyHandlerParams(autofocus: true),
                         maxScale: 8,
-<<<<<<< HEAD
                         //scrollPhysics: PdfViewerParams.getScrollPhysics(context),
                         //pageTransition: PageTransition.discrete,
-=======
-                        // #547: At least, on Flutter Web on Windows, the default scroll physics
-                        // seems to have some issues with zooming and we don't use it here.
-                        //scrollPhysics: PdfViewerParams.getScrollPhysics(context),
                         customizeContextMenuItems: (params, items) {
                           // Example: add custom menu item to search selected text on web
                           items.add(
@@ -475,7 +470,7 @@
                             ),
                           );
                         },
->>>>>>> a51894e5
+                        //pageTransition: PageTransition.discrete,
                         viewerOverlayBuilder: (context, size, handleLinkTap) => [
                           //
                           // Example use of GestureDetector to handle custom gestures
